----------------------------------------------------------------------------
----------------------------------------------------------------------------
--
-- Copyright 2016,2017 International Business Machines
--
-- Licensed under the Apache License, Version 2.0 (the "License");
-- you may not use this file except in compliance with the License.
-- You may obtain a copy of the License at
--
--     http://www.apache.org/licenses/LICENSE-2.0
--
-- Unless required by applicable law or agreed to in writing, software
-- distributed under the License is distributed on an "AS IS" BASIS,
-- WITHOUT WARRANTIES OR CONDITIONS OF ANY KIND, either express or implied.
-- See the License for the specific language governing permissions AND
-- limitations under the License.
--
----------------------------------------------------------------------------
----------------------------------------------------------------------------

LIBRARY ieee;
USE ieee.std_logic_1164.all;
USE ieee.std_logic_misc.all;
USE ieee.std_logic_unsigned.all;
USE ieee.numeric_std.all;
<<<<<<< HEAD
--USE ieee.std_logic_arith.all;
USE work.std_ulogic_support.all;
USE work.std_ulogic_function_support.all;
USE work.std_ulogic_unsigned.all;
USE work.psl_accel_types.ALL;
=======

>>>>>>> 29a37ee4
USE work.donut_types.all;

ENTITY mmio IS
  GENERIC (
    -- Version register content
    IMP_VERSION_DAT        : std_logic_vector(63 DOWNTO 0);
    BUILD_DATE_DAT         : std_logic_vector(63 DOWNTO 0);
    NUM_OF_ACTIONS         : integer RANGE 0 TO 16
  );
  PORT (
    --
    -- pervasive
    ha_pclock              : IN  std_logic;
    afu_reset              : IN  std_logic;
    --
    -- debug (TODO: remove)
    ah_paren_mm_o          : OUT std_logic;
    --
    -- PSL IOs
    ha_mm_i                : IN  HA_MM_T;
    ah_mm_o                : OUT AH_MM_T;
    --
    -- CTRL MGR Interface
    cmm_e_i                : IN  CMM_E_T;
    mmc_c_o                : OUT MMC_C_T;
    mmc_e_o                : OUT MMC_E_T;
    --
    -- JOB MGR Interface
    jmm_c_i                : IN  JMM_C_T;
    jmm_d_i                : IN  JMM_D_T;
    mmj_c_o                : OUT MMJ_C_T;
    mmj_d_o                : OUT MMJ_D_T;
    --
    -- DMA Interface
    dmm_e_i                : IN  DMM_E_T;
    mmd_a_o                : OUT MMD_A_T;
    mmd_i_o                : OUT MMD_I_T;
    --
    -- AXI MASTER Interface
    xmm_d_i                : IN  XMM_D_T;
    mmx_d_o                : OUT MMX_D_T
  );
END mmio;

ARCHITECTURE mmio OF mmio IS
  --
  -- CONSTANT
  CONSTANT TIMER_SIZE         : integer := 64;   -- Size of Timers in number of bits

  --
  -- TYPE
  TYPE REG64_ARRAY_T IS ARRAY (natural RANGE <>) OF std_logic_vector(63 DOWNTO 0);
--  TYPE REG32_ARRAY_T IS ARRAY (natural RANGE <>) OF std_logic_vector(31 DOWNTO 0);

  --
  -- ATTRIBUTE

  --
  -- SIGNAL
  SIGNAL ha_mm_q0                             : HA_MM_T;
  SIGNAL ha_mm_r_q0                           : HA_MM_T;
  SIGNAL ha_mm_r_q                            : HA_MM_T;
  SIGNAL ha_mm_w_q0                           : HA_MM_T;
  SIGNAL ha_mm_w_q                            : HA_MM_T;
  SIGNAL ah_mm_q                              : AH_MM_T;
<<<<<<< HEAD
  SIGNAL ah_mm_read_ack_q                     : std_ulogic;
  SIGNAL ah_mm_write_ack_q                    : std_ulogic;
  SIGNAL mmx_d_q                              : MMX_D_T;
  SIGNAL mmio_action_addr_q                   : std_ulogic_vector(31 DOWNTO 0);
  SIGNAL mmio_action_data_q                   : std_ulogic_vector(31 DOWNTO 0);
  SIGNAL mmio_action_write_q                  : std_ulogic;
  SIGNAL hw_assign_action_q                   : std_ulogic;
  SIGNAL hw_action_id_q                       : std_ulogic_vector(ACTION_BITS-1 DOWNTO 0);
  SIGNAL hw_action_ctx_q                      : std_ulogic_vector(CONTEXT_BITS-1 DOWNTO 0);
  SIGNAL mmio_action_read_q                   : std_ulogic;
  SIGNAL xmm_ack_outstanding_q                : boolean;
  SIGNAL xmm_mmio_ack_q                       : std_ulogic;
  SIGNAL xmm_ack_q                            : std_ulogic;
  SIGNAL mmio_action_access_q                 : std_ulogic;
  SIGNAL mmio_action_id_valid_q               : std_ulogic;
  SIGNAL mmio_invalid_action_read_q           : std_ulogic;
  SIGNAL mmio_read_access_q                   : std_ulogic;
  SIGNAL mmio_read_alignment_error_q          : std_ulogic;
  SIGNAL mmio_read_cfg_access_q               : std_ulogic;
  SIGNAL mmio_read_master_access_q            : std_ulogic;
  SIGNAL mmio_read_action_access_q            : std_ulogic;
=======
  SIGNAL ah_mm_read_ack_q                     : std_logic;
  SIGNAL ah_mm_write_ack_q                    : std_logic;
  SIGNAL xmm_ack_q                            : std_logic;
  SIGNAL mmio_action_access_q                 : std_logic;
  SIGNAL mmio_action_id_valid_q               : std_logic;
  SIGNAL mmio_invalid_action_read_q           : std_logic;
  SIGNAL mmio_read_access_q                   : std_logic;
  SIGNAL mmio_read_alignment_error_q          : std_logic;
  SIGNAL mmio_read_cfg_access_q               : std_logic;
  SIGNAL mmio_read_master_access_q            : std_logic;
  SIGNAL mmio_read_action_access_q            : std_logic;
>>>>>>> 29a37ee4
  SIGNAL mmio_read_reg_offset_q               : integer RANGE 0 TO 15;
  SIGNAL mmio_read_data_q0                    : std_logic_vector(63 DOWNTO 0);
  SIGNAL mmio_read_datapar_q0                 : std_logic;
  SIGNAL mmio_read_ack_q0                     : std_logic;
  SIGNAL mmio_read_data_q                     : std_logic_vector(63 DOWNTO 0);
  SIGNAL mmio_read_datapar_q                  : std_logic;
  SIGNAL mmio_read_ack_q                      : std_logic;
  SIGNAL mmio_read_action_outstanding_q       : std_logic;
  SIGNAL mmio_master_read_q0                  : std_logic;
  SIGNAL mmio_master_read_q                   : std_logic;
  SIGNAL mmio_write_access_q                  : std_logic;
  SIGNAL mmio_write_parity_error_q            : std_logic;
  SIGNAL mmio_write_alignment_error_q         : std_logic;
  SIGNAL mmio_write_cfg_access_q              : std_logic;
  SIGNAL mmio_write_master_access_q           : std_logic;
  SIGNAL mmio_write_action_access_q           : std_logic;
  SIGNAL mmio_write_reg_offset_q              : integer RANGE 0 TO 15;
  SIGNAL mmio_cfg_space_access_q              : boolean;
  SIGNAL afu_des                              : REG64_ARRAY_T(15 DOWNTO 0);
  SIGNAL afu_des_p                            : std_logic_vector(15 DOWNTO 0);
  SIGNAL afu_cfg                              : REG64_ARRAY_T(AFU_CFG_SPACE_SIZE-1 DOWNTO 0);
  SIGNAL afu_cfg_p                            : std_logic_vector(AFU_CFG_SPACE_SIZE-1 DOWNTO 0);
  SIGNAL regs_reset_q                         : std_logic;
  SIGNAL regs_reset_addr_q                    : std_logic_vector(CONTEXT_BITS-1 DOWNTO 0);
  SIGNAL snap_regs_q                          : REG64_ARRAY_T(MAX_SNAP_REG DOWNTO 0) := (OTHERS => (OTHERS => '0'));
  SIGNAL snap_regs_par_q                      : std_logic_vector(MAX_SNAP_REG DOWNTO 0) := (OTHERS => '1');
  SIGNAL snap_lock_q                          : std_logic;
  SIGNAL snap_lock_write_q                    : boolean;
  SIGNAL snap_lock_write_val_q                : std_logic;
  SIGNAL action_type_regs_q                   : REG64_ARRAY_T(MAX_ACTION_REG DOWNTO 0) := (OTHERS => (OTHERS => '0'));
  SIGNAL action_type_regs_par_q               : std_logic_vector(MAX_ACTION_REG DOWNTO 0) := (OTHERS => '1');
  SIGNAL action_counter_regs_q                : REG64_ARRAY_T(MAX_ACTION_REG DOWNTO 0) := (OTHERS => (OTHERS => '0'));
  SIGNAL free_running_timer_q                 : std_logic_vector(TIMER_SIZE-1 DOWNTO 0) := (OTHERS => '0');  -- Free running timer value
  SIGNAL ctrl_mgr_err_q                       : std_logic_vector(31 DOWNTO 0) := (OTHERS => '0');
  SIGNAL mmio_err_q                           : std_logic_vector(31 DOWNTO 0) := (OTHERS => '0');
  SIGNAL non_fatal_master_rd_errors_q         : std_logic_vector(NFE_L DOWNTO NFE_R);
  SIGNAL non_fatal_master_wr_errors_q         : std_logic_vector(NFE_L DOWNTO NFE_R);
  SIGNAL non_fatal_master_errors_reset_q      : std_logic_vector(NFE_L DOWNTO NFE_R);
  SIGNAL non_fatal_slave_rd_errors_q          : std_logic_vector(NFE_L DOWNTO NFE_R);
  SIGNAL non_fatal_slave_wr_errors_q          : std_logic_vector(NFE_L DOWNTO NFE_R);
  SIGNAL non_fatal_slave_errors_reset_q       : std_logic_vector(NFE_L DOWNTO NFE_R);
  SIGNAL mmc_e_q                              : MMC_E_T;
  SIGNAL mm_e_q                               : MM_E_T := ('0', '0',(OTHERS => '0'));
  SIGNAL jmm_c_q                              : JMM_C_T;
  SIGNAL jmm_d_q                              : JMM_D_T;
  SIGNAL dbg_regs_q                           : REG64_ARRAY_T(15 DOWNTO 0);
  SIGNAL dbg_regs_par_q                       : std_logic_vector(15 DOWNTO 0);
  SIGNAL exploration_done_q                   : std_logic;

  -- Registers
  SIGNAL context_config_mmio_we        : std_logic;
  SIGNAL context_config_mmio_addr      : std_logic_vector(CONTEXT_BITS-1 DOWNTO 0);
  SIGNAL context_config_mmio_din       : std_logic_vector(CTX_CFG_SIZE_INT-1 DOWNTO 0);
  SIGNAL context_config_mmio_dout      : std_logic_vector(CTX_CFG_SIZE_INT-1 DOWNTO 0);
  SIGNAL context_config_hw_addr        : std_logic_vector(CONTEXT_BITS-1 DOWNTO 0);
  SIGNAL context_config_hw_dout        : std_logic_vector(CTX_CFG_SIZE_INT-1 DOWNTO 0);

  SIGNAL context_seqno_conflict_q      : std_logic;  -- handle conflict between HW and MMIO write access
  SIGNAL context_seqno_mmio_we         : std_logic;
  SIGNAL context_seqno_mmio_addr       : std_logic_vector(CONTEXT_BITS-1 DOWNTO 0);
  SIGNAL context_seqno_mmio_din        : std_logic_vector(CTX_SEQNO_SIZE_INT-1 DOWNTO 0);
  SIGNAL context_seqno_mmio_dout       : std_logic_vector(CTX_SEQNO_SIZE_INT-1 DOWNTO 0);
  SIGNAL context_seqno_hw_we           : std_logic;
  SIGNAL context_seqno_hw_addr         : std_logic_vector(CONTEXT_BITS-1 DOWNTO 0);
  SIGNAL context_seqno_hw_din          : std_logic_vector(CTX_SEQNO_SIZE_INT-1 DOWNTO 0);
  SIGNAL context_seqno_hw_dout         : std_logic_vector(CTX_SEQNO_SIZE_INT-1 DOWNTO 0);

  SIGNAL context_status_conflict_q     : std_logic;  -- handle conflict between HW and MMIO write access
  SIGNAL context_status_mmio_we        : std_logic;
  SIGNAL context_status_mmio_addr      : std_logic_vector(CONTEXT_BITS-1 DOWNTO 0);
  SIGNAL context_status_mmio_din       : std_logic_vector(CTX_STAT_SIZE_INT-1 DOWNTO 0);
  SIGNAL context_status_mmio_dout      : std_logic_vector(CTX_STAT_SIZE_INT-1 DOWNTO 0);
  SIGNAL context_status_hw_we          : std_logic;
  SIGNAL context_status_hw_addr        : std_logic_vector(CONTEXT_BITS-1 DOWNTO 0);
  SIGNAL context_status_hw_din         : std_logic_vector(CTX_STAT_SIZE_INT-1 DOWNTO 0);
  SIGNAL context_status_hw_dout        : std_logic_vector(CTX_STAT_SIZE_INT-1 DOWNTO 0);

  SIGNAL context_command_mmio_we       : std_logic;
  SIGNAL context_command_mmio_addr     : std_logic_vector(CONTEXT_BITS-1 DOWNTO 0);
  SIGNAL context_command_mmio_din      : std_logic_vector(CTX_CMD_SIZE_INT-1 DOWNTO 0);
  SIGNAL context_command_mmio_dout     : std_logic_vector(CTX_CMD_SIZE_INT-1 DOWNTO 0);

  SIGNAL context_fifo_we_q             : std_logic_vector(NUM_OF_ACTION_TYPES-1 DOWNTO 0);
  SIGNAL context_stop_q                : std_logic_vector(NUM_OF_ACTION_TYPES-1 DOWNTO 0);
  SIGNAL context_stop_ack_q0           : std_logic;
  SIGNAL context_stop_ack_q            : std_logic;

BEGIN

  ------------------------------------------------------------------------------
  ------------------------------------------------------------------------------
  -- Context Registers
  ------------------------------------------------------------------------------
  ------------------------------------------------------------------------------
  context_config_ram : ENTITY work.mmio_register_1w2r
    GENERIC MAP (
      WIDTH      => CTX_CFG_SIZE_INT,
      SIZE       => NUM_OF_CONTEXTS,
      ADDR_WIDTH => CONTEXT_BITS)
    PORT MAP (
      clk    => ha_pclock,
      we_a   => context_config_mmio_we,
      addr_a => context_config_mmio_addr,
      din_a  => context_config_mmio_din,
      dout_a => context_config_mmio_dout,
      addr_b => context_config_hw_addr,
      dout_b => context_config_hw_dout
    );


  context_seqno_ram : ENTITY work.mmio_register_2w2r
    GENERIC MAP (
      WIDTH      => CTX_SEQNO_SIZE_INT,
      SIZE       => NUM_OF_CONTEXTS,
      ADDR_WIDTH => CONTEXT_BITS)
    PORT MAP (
      clk    => ha_pclock,
      we_a   => context_seqno_mmio_we,
      addr_a => context_seqno_mmio_addr,
      din_a  => context_seqno_mmio_din,
      dout_a => context_seqno_mmio_dout,
      we_b   => context_seqno_hw_we,
      addr_b => context_seqno_hw_addr,
      din_b  => context_seqno_hw_din,
      dout_b => context_seqno_hw_dout
    );


  context_status_ram : ENTITY work.mmio_register_2w2r
    GENERIC MAP (
      WIDTH      => CTX_STAT_SIZE_INT,
      SIZE       => NUM_OF_CONTEXTS,
      ADDR_WIDTH => CONTEXT_BITS)
    PORT MAP (
      clk    => ha_pclock,
      we_a   => context_status_mmio_we,
      addr_a => context_status_mmio_addr,
      din_a  => context_status_mmio_din,
      dout_a => context_status_mmio_dout,
      we_b   => context_status_hw_we,
      addr_b => context_status_hw_addr,
      din_b  => context_status_hw_din,
      dout_b => context_status_hw_dout
    );


  context_command_ram : ENTITY work.mmio_register_1w1r
    GENERIC MAP (
      WIDTH      => CTX_CMD_SIZE_INT,
      SIZE       => NUM_OF_CONTEXTS,
      ADDR_WIDTH => CONTEXT_BITS)
    PORT MAP (
      clk    => ha_pclock,
      we     => context_command_mmio_we,
      addr   => context_command_mmio_addr,
      din    => context_command_mmio_din,
      dout   => context_command_mmio_dout
    );



--------------------------------------------------------------------------------
--------------------------------------------------------------------------------
-- ******************************************************
-- ***** REGISTER READ LOGIC                        *****
-- ******************************************************
--------------------------------------------------------------------------------
--------------------------------------------------------------------------------

  ------------------------------------------------------------------------------
  ------------------------------------------------------------------------------
  -- AFU Descriptor Space
  ------------------------------------------------------------------------------
  ------------------------------------------------------------------------------
  --
  -- Note: The values of this constants are specified in afu_types
  --
  afu_des(0)  <= AFU_DES_INI.NUM_INTS_PER_PROCESS &  -- register offset x"00"
                 AFU_DES_INI.NUM_OF_PROCESSES     &
                 AFU_DES_INI.NUM_OF_AFU_CRS       &
                 AFU_DES_INI.REG_PROG_MODEL;
  afu_des(1)  <= x"0000_0000_0000_0000";             -- register offset x"08"
  afu_des(2)  <= x"0000_0000_0000_0000";             -- register offset x"10"
  afu_des(3)  <= x"0000_0000_0000_0000";             -- register offset x"18"
  afu_des(4)  <= x"00" &                             -- register offset x"20"
                 AFU_DES_INI.AFU_CR_LEN;
  afu_des(5)  <= AFU_DES_INI.AFU_CR_OFFSET;          -- register offset x"28"
  afu_des(6)  <= AFU_DES_INI.PERPROCESSPSA_CONTROL & -- register offset x"30"
                 AFU_DES_INI.PERPROCESSPSA_LENGTH;
  afu_des(7)  <= AFU_DES_INI.PERPROCESSPSA_OFFSET;   -- register offset x"38"
  afu_des(8)  <= x"00" &                             -- register offset x"40"
                 AFU_DES_INI.AFU_EB_LEN;
  afu_des(9)  <= AFU_DES_INI.AFU_EB_OFFSET;          -- register offset x"48"
  afu_des(10) <= x"0000_0000_0000_0000";             -- register offset x"50"
  afu_des(11) <= x"0000_0000_0000_0000";             -- register offset x"58"
  afu_des(12) <= x"0000_0000_0000_0000";             -- register offset x"60"
  afu_des(13) <= x"0000_0000_0000_0000";             -- register offset x"68"
  afu_des(14) <= x"0000_0000_0000_0000";             -- register offset x"70"
  afu_des(15) <= x"0000_0000_0000_0000";             -- register offset x"78"

  afu_des_p_gen: FOR i IN 0 TO 15 GENERATE
    afu_des_p(i) <= parity_gen_odd(afu_des(i));
  END GENERATE afu_des_p_gen;


  ------------------------------------------------------------------------------
  ------------------------------------------------------------------------------
  -- AFU Config Space
  ------------------------------------------------------------------------------
  ------------------------------------------------------------------------------
  --
  -- Note: The values of this constants are specified in afu_types
  --
  afu_cfg(0)   <= AFU_CFG_INI.AFU_VENDOR_ID & AFU_CFG_INI.AFU_DEVICE_ID & x"0000_0000";
  afu_cfg_p(0) <= parity_gen_odd(afu_cfg(0));
  afu_cfg(1)   <= AFU_CFG_INI.AFU_REVISION_ID & AFU_CFG_INI.AFU_CLASS_CODE & x"0000_0000";
  afu_cfg_p(1) <= parity_gen_odd(afu_cfg(1));

  afu_cfg_p_gen: FOR i IN 2 TO AFU_CFG_SPACE_SIZE-1 GENERATE
    afu_cfg(i)   <= (OTHERS => '0');
    afu_cfg_p(i) <= '1';
  END GENERATE afu_cfg_p_gen;


  ------------------------------------------------------------------------------
  ------------------------------------------------------------------------------
  -- AFU Error Output to CTRL Manager
  ------------------------------------------------------------------------------
  ------------------------------------------------------------------------------
  mmc_e_o <= mmc_e_q;


  ------------------------------------------------------------------------------
  ------------------------------------------------------------------------------
  -- MMIO READ PROCESS
  ------------------------------------------------------------------------------
  ------------------------------------------------------------------------------
  --
  mmio_r : PROCESS (ha_pclock)
  BEGIN
    IF (rising_edge(ha_pclock)) THEN
      IF afu_reset = '1' THEN
        non_fatal_master_rd_errors_q   <= (OTHERS => '0');
        non_fatal_slave_rd_errors_q    <= (OTHERS => '0');
        mmio_master_read_q0            <= '0';
        mmio_master_read_q             <= '0';
        mmio_read_data_q0              <= (OTHERS => '0');
        mmio_read_datapar_q0           <= '1';
        mmio_read_ack_q0               <= '0';
        mmio_read_data_q               <= (OTHERS => '0');
        mmio_read_datapar_q            <= '1';
        mmio_read_ack_q                <= '0';
        ah_mm_q.data                   <= (OTHERS => '0');
        ah_mm_q.datapar                <= '1';
        ah_mm_read_ack_q               <= '0';
        mmio_read_action_outstanding_q <= '0';
        snap_lock_q                    <= '0';

        mm_e_q.rd_data_parity_err    <= (OTHERS => '0');

      ELSE
        --
        -- default
        --
        non_fatal_master_rd_errors_q   <= (OTHERS => '0');
        non_fatal_slave_rd_errors_q    <= (OTHERS => '0');
        mmio_master_read_q0            <= mmio_master_read_q0;
        mmio_master_read_q             <= mmio_master_read_q0;
        mmio_read_data_q0              <= (OTHERS => '1');
        mmio_read_data_q               <= mmio_read_data_q0;
        mmio_read_datapar_q0           <= '1';
        mmio_read_datapar_q            <= mmio_read_datapar_q0;
        mmio_read_ack_q0               <= '0';
        mmio_read_ack_q                <= mmio_read_ack_q0;
        ah_mm_q.data                   <= mmio_read_data_q;
        ah_mm_q.datapar                <= mmio_read_datapar_q;
        ah_mm_read_ack_q               <= mmio_read_ack_q;
        mmio_read_action_outstanding_q <= mmio_read_action_outstanding_q;
        snap_lock_q                    <= snap_lock_q;
        IF snap_lock_write_q THEN
          snap_lock_q <= snap_lock_write_val_q;
        END IF;

        mm_e_q.rd_data_parity_err      <= (OTHERS => '0');

        --
        -- MMIO Read alignment error
        --
        IF mmio_read_alignment_error_q = '1' THEN
          non_fatal_master_rd_errors_q(NFE_MMIO_BAD_RD_AL) <= mmio_read_master_access_q;
          non_fatal_slave_rd_errors_q(NFE_MMIO_BAD_RD_AL)  <= NOT mmio_read_master_access_q;
          -- acknowledge read request
          ah_mm_read_ack_q                                 <= '1';
        END IF;

        --
        -- MMIO invalid action read error
        --
        IF mmio_invalid_action_read_q = '1' THEN
          non_fatal_master_rd_errors_q(NFE_INV_RD_ADDRESS) <= mmio_read_master_access_q;
          non_fatal_slave_rd_errors_q(NFE_INV_RD_ADDRESS)  <= NOT mmio_read_master_access_q;
          -- acknowledge read request
          ah_mm_read_ack_q                                 <= '1';
        END IF;

        --
        -- MMIO CFG READ
        --
        IF (mmio_read_cfg_access_q AND NOT mmio_read_alignment_error_q) = '1' THEN
          -- acknowledge read request
          ah_mm_read_ack_q  <= '1';

          CASE to_integer(unsigned(ha_mm_r_q.ad(13 DOWNTO 5))) IS
            --
            -- AFU DESCRIPTOR READ
            --
            WHEN AFU_DESCRIPTOR_BASE =>
              IF ha_mm_r_q.dw = '1' THEN
                ah_mm_q.data    <= afu_des(mmio_read_reg_offset_q);
                ah_mm_q.datapar <= afu_des_p(mmio_read_reg_offset_q);
              ELSE
                non_fatal_master_rd_errors_q(NFE_MMIO_BAD_RD_AL) <= mmio_read_master_access_q;
                non_fatal_slave_rd_errors_q(NFE_MMIO_BAD_RD_AL)  <= NOT mmio_read_master_access_q;
              END IF;

            --
            -- AFU CONFIG SPACE READ (lower 128 byte)
            --
            WHEN AFU_CFG_SPACE0_BASE =>
              IF mmio_read_reg_offset_q < AFU_CFG_SPACE_SIZE THEN
                IF ha_mm_r_q.dw = '1' THEN
                  ah_mm_q.data    <= afu_cfg(mmio_read_reg_offset_q);
                  ah_mm_q.datapar <= afu_cfg_p(mmio_read_reg_offset_q);
                ELSIF ha_mm_r_q.ad(0) = '0' THEN
                  ah_mm_q.data    <= afu_cfg(mmio_read_reg_offset_q)(63 DOWNTO 32) & afu_cfg(mmio_read_reg_offset_q)(63 DOWNTO 32);
                  ah_mm_q.datapar <= '1';
                ELSE
                  ah_mm_q.data    <= afu_cfg(mmio_read_reg_offset_q)(31 DOWNTO 0) & afu_cfg(mmio_read_reg_offset_q)(31 DOWNTO 0);
                  ah_mm_q.datapar <= '1';
                END IF;
              ELSE
                ah_mm_q.data    <= (OTHERS => '0');
                ah_mm_q.datapar <= '1';
              END IF;

            --
            -- AFU CONFIG SPACE READ (upper 128 byte - currently unused)
            --
            WHEN AFU_CFG_SPACE1_BASE =>
              ah_mm_q.data    <= (OTHERS => '0');
              ah_mm_q.datapar <= '1';

--            --
--            -- AFU FIR REGISTER READ
--            --
--            WHEN FIR_REG_BASE =>
--              IF mmio_read_reg_offset_q < fir_reg_q'LENGTH THEN
--                IF ha_mm_r_q.dw = '1' THEN            -- double word access
--                  ah_mm_q.data(63 DOWNTO 58) <= (OTHERS => '0');
--                  ah_mm_q.data(57 DOWNTO 34) <= ha_mm_r_q.ad(PSL_HOST_ADDR_MAXBIT DOWNTO 0);
--                  ah_mm_q.data(33 DOWNTO 32) <= (OTHERS => '0');
--                  ah_mm_q.data(31 DOWNTO  0) <= fir_reg_q(mmio_read_reg_offset_q);
--                  ah_mm_q.datapar            <= fir_reg_par_q(mmio_read_reg_offset_q) XNOR parity_gen_odd(ha_mm_r_q.ad(PSL_HOST_ADDR_MAXBIT DOWNTO 1));
--                ELSIF ha_mm_r_q.ad(0) = '0' THEN
--                  ah_mm_q.data    <= fir_reg_q(mmio_read_reg_offset_q) & fir_reg_q(mmio_read_reg_offset_q);
--                  ah_mm_q.datapar <= '1';
--                ELSE
--                  ah_mm_q.data(63 DOWNTO 58) <= (OTHERS => '0');
--                  ah_mm_q.data(57 DOWNTO 35) <= ha_mm_r_q.ad(PSL_HOST_ADDR_MAXBIT DOWNTO 1);
--                  ah_mm_q.data(34 DOWNTO 26) <= (OTHERS => '0');
--                  ah_mm_q.data(25 DOWNTO  3) <= ha_mm_r_q.ad(PSL_HOST_ADDR_MAXBIT DOWNTO 1);
--                  ah_mm_q.data( 2 DOWNTO  0) <= (OTHERS => '0');
--                  ah_mm_q.datapar <= '1';
--                END IF;
--              ELSE
--                -- unused error buffer space:
--                ah_mm_q.data(63 DOWNTO 0) <= (OTHERS => '0');
--                ah_mm_q.datapar           <= '1';
--              END IF;

            WHEN OTHERS =>
              IF (ha_mm_r_q.ad(13 DOWNTO 10) = "0001") THEN
                -- error buffer space (unused)
                ah_mm_q.data(63 DOWNTO 0) <= (OTHERS => '0');
                ah_mm_q.datapar           <= '1';
              ELSE
                -- invalid address
                non_fatal_master_rd_errors_q(NFE_INV_RD_ADDRESS) <= mmio_read_master_access_q;
                non_fatal_slave_rd_errors_q(NFE_INV_RD_ADDRESS)  <= NOT mmio_read_master_access_q;
              END IF;
          END CASE;

        END IF;     -- cfg read (mmio_read_cfg_access_q = '1')


        --
        -- MMIO READ
        -- valid read request that is not targeting the action
        --
        IF (mmio_read_access_q AND NOT (mmio_action_access_q OR mmio_read_alignment_error_q)) = '1' THEN
          -- acknowledge read request
          mmio_read_ack_q0     <= '1';
          mmio_master_read_q0  <= mmio_read_master_access_q;

          CASE to_integer(unsigned(ha_mm_r_q.ad(13 DOWNTO 5))) IS  -- TODO: master access with bits 22:14 not zero?
            -- for DEBUG (TODO: remove)
            --
            -- AFU DEBUG REGISTER READ
            --
            WHEN DEBUG_REG_BASE =>
              mmio_read_data_q0    <= dbg_regs_q(mmio_read_reg_offset_q);
              mmio_read_datapar_q0 <= dbg_regs_par_q(mmio_read_reg_offset_q);

            --
            -- GENERAL SNAP REGISTER READ
            --
            WHEN SNAP_REG_BASE =>
              IF mmio_read_reg_offset_q = SNAP_LOCK_REG THEN
                IF mmio_read_master_access_q = '1' THEN
                  mmio_read_data_q0                <= (OTHERS => '0');
                  mmio_read_data_q0(SNAP_LOCK_INT) <= snap_lock_q;
                  mmio_read_datapar_q0             <= NOT snap_lock_q;
                  snap_lock_q                      <= '1';
                ELSE
                  -- invalid (slave) address
                  non_fatal_slave_rd_errors_q(NFE_INV_RD_ADDRESS)  <= '1';
                END IF;

              ELSIF mmio_read_reg_offset_q < snap_regs_q'LENGTH THEN
                mmio_read_data_q0    <= snap_regs_q(mmio_read_reg_offset_q);
                mmio_read_datapar_q0 <= snap_regs_par_q(mmio_read_reg_offset_q);
              ELSE
                -- invalid address
                non_fatal_master_rd_errors_q(NFE_INV_RD_ADDRESS) <= mmio_read_master_access_q;
                non_fatal_slave_rd_errors_q(NFE_INV_RD_ADDRESS)  <= NOT mmio_read_master_access_q;
              END IF;

            --
            -- EXTENDED SNAP REGISTER READ
            --
            WHEN SNAP_EXT_REG_BASE =>
              CASE mmio_read_reg_offset_q IS
                WHEN SNAP_FRT_REG =>
                  mmio_read_data_q0(TIMER_SIZE -1 DOWNTO 0) <= free_running_timer_q;
                  mmio_read_datapar_q0                      <= parity_gen_odd(free_running_timer_q);

                WHEN SNAP_CTX_ID_REG =>
                  mmio_read_data_q0                                     <= (OTHERS => '0');
                  mmio_read_data_q0(SNAP_CTX_MASTER_BIT)                <= mmio_read_master_access_q;
                  IF mmio_read_master_access_q = '0' THEN
                    mmio_read_data_q0(SNAP_CTX_ID_R + CONTEXT_BITS -1 DOWNTO SNAP_CTX_ID_R) <= context_config_mmio_addr;
                    mmio_read_datapar_q0                                                    <= parity_gen_odd(context_config_mmio_addr) XOR mmio_read_master_access_q;
                  ELSE
                    mmio_read_datapar_q0 <= '0';
                  END IF;

                WHEN OTHERS =>
                  -- invalid address
                  non_fatal_master_rd_errors_q(NFE_INV_RD_ADDRESS) <= mmio_read_master_access_q;
                  non_fatal_slave_rd_errors_q(NFE_INV_RD_ADDRESS)  <= NOT mmio_read_master_access_q;
              END CASE;

            --
            -- ACTION TYPE REGISTER READ
            --
            WHEN ACTION_TYPE_REG_BASE =>
              IF mmio_read_reg_offset_q < action_type_regs_q'LENGTH THEN
                mmio_read_data_q0    <= action_type_regs_q(mmio_read_reg_offset_q);
                mmio_read_datapar_q0 <= action_type_regs_par_q(mmio_read_reg_offset_q);
              ELSE
                -- invalid address
                non_fatal_master_rd_errors_q(NFE_INV_RD_ADDRESS) <= mmio_read_master_access_q;
                non_fatal_slave_rd_errors_q(NFE_INV_RD_ADDRESS)  <= NOT mmio_read_master_access_q;
              END IF;

            --
            -- ACTION COUNTER REGISTER READ
            --
            WHEN ACTION_COUNTER_REG_BASE =>
              IF mmio_read_reg_offset_q < action_counter_regs_q'LENGTH THEN
                mmio_read_data_q0    <= action_counter_regs_q(mmio_read_reg_offset_q);
                mmio_read_datapar_q0 <= parity_gen_odd(action_counter_regs_q(mmio_read_reg_offset_q));
              ELSE
                -- invalid address
                non_fatal_master_rd_errors_q(NFE_INV_RD_ADDRESS) <= mmio_read_master_access_q;
                non_fatal_slave_rd_errors_q(NFE_INV_RD_ADDRESS)  <= NOT mmio_read_master_access_q;
              END IF;

            --
            -- CONTEXT REGISTER READ
            --
            WHEN CONTEXT_REG_BASE =>
              CASE mmio_read_reg_offset_q IS
                WHEN CONTEXT_CONFIG_REG =>
                  mmio_read_data_q0 <= (OTHERS => '0');

                  mmio_read_data_q0(CTX_CFG_FIRST_SEQNO_L DOWNTO CTX_CFG_FIRST_SEQNO_R)   <= context_config_mmio_dout(CTX_CFG_FIRST_SEQNO_INT_L DOWNTO CTX_CFG_FIRST_SEQNO_INT_R);
                  mmio_read_data_q0(CTX_CFG_FIRST_JQIDX_L DOWNTO CTX_CFG_FIRST_JQIDX_R)   <= context_config_mmio_dout(CTX_CFG_FIRST_JQIDX_INT_L DOWNTO CTX_CFG_FIRST_JQIDX_INT_R);
                  mmio_read_data_q0(CTX_CFG_MAX_JQIDX_L DOWNTO CTX_CFG_MAX_JQIDX_R)       <= context_config_mmio_dout(CTX_CFG_MAX_JQIDX_INT_L DOWNTO CTX_CFG_MAX_JQIDX_INT_R);
                  mmio_read_data_q0(CTX_CFG_SAT_L DOWNTO CTX_CFG_SAT_R)                   <= context_config_mmio_dout(CTX_CFG_SAT_INT_L DOWNTO CTX_CFG_SAT_INT_R);
                  mmio_read_data_q0(CTX_CFG_DIRECT_MODE)                                  <= context_config_mmio_dout(CTX_CFG_DIRECT_MODE_INT);

                WHEN CONTEXT_STATUS_REG =>
                  mmio_read_data_q0 <= (OTHERS => '0');

                  mmio_read_data_q0(CTX_SEQNO_CURRENT_L DOWNTO CTX_SEQNO_CURRENT_R)       <= context_seqno_mmio_dout(CTX_SEQNO_CURRENT_INT_L DOWNTO CTX_SEQNO_CURRENT_INT_R);
                  mmio_read_data_q0(CTX_SEQNO_LAST_L DOWNTO CTX_SEQNO_LAST_R)             <= context_seqno_mmio_dout(CTX_SEQNO_LAST_INT_L DOWNTO CTX_SEQNO_LAST_INT_R);
                  mmio_read_data_q0(CTX_SEQNO_JQIDX_L DOWNTO CTX_SEQNO_JQIDX_R)           <= context_seqno_mmio_dout(CTX_SEQNO_JQIDX_INT_L DOWNTO CTX_SEQNO_JQIDX_INT_R);
                  mmio_read_data_q0(CTX_STAT_SAT_L DOWNTO CTX_STAT_SAT_R)                 <= context_config_mmio_dout(CTX_CFG_SAT_INT_L DOWNTO CTX_CFG_SAT_INT_R);
                  mmio_read_data_q0(CTX_STAT_SAT_VALID)                                   <= context_status_mmio_dout(CTX_STAT_SAT_VALID_INT);
                  mmio_read_data_q0(CTX_STAT_ACTION_ID_L DOWNTO CTX_STAT_ACTION_ID_R)     <= context_status_mmio_dout(CTX_STAT_ACTION_ID_INT_L DOWNTO CTX_STAT_ACTION_ID_INT_R);
                  mmio_read_data_q0(CTX_STAT_ACTION_VALID)                                <= context_status_mmio_dout(CTX_STAT_ACTION_VALID_INT);
                  mmio_read_data_q0(CTX_STAT_JOB_ACTIVE)                                  <= context_status_mmio_dout(CTX_STAT_JOB_ACTIVE_INT);
                  mmio_read_data_q0(CTX_STAT_CTX_ACTIVE)                                  <= context_status_mmio_dout(CTX_STAT_CTX_ACTIVE_INT);

                WHEN CONTEXT_COMMAND_REG =>
                  mmio_read_data_q0 <= (OTHERS => '0');

                  mmio_read_data_q0(CTX_CMD_ARG_L DOWNTO CTX_CMD_ARG_R)                   <= context_command_mmio_dout(CTX_CMD_ARG_INT_L DOWNTO CTX_CMD_ARG_INT_R);
                  mmio_read_data_q0(CTX_CMD_CODE_L DOWNTO CTX_CMD_CODE_R)                 <= context_command_mmio_dout(CTX_CMD_CODE_INT_L DOWNTO CTX_CMD_CODE_INT_R);

                WHEN OTHERS =>
                  -- invalid address
                  non_fatal_master_rd_errors_q(NFE_INV_RD_ADDRESS) <= mmio_read_master_access_q;
                  non_fatal_slave_rd_errors_q(NFE_INV_RD_ADDRESS)  <= NOT mmio_read_master_access_q;
              END CASE;

            WHEN OTHERS =>
              -- invalid address
              non_fatal_master_rd_errors_q(NFE_INV_RD_ADDRESS) <= mmio_read_master_access_q;
              non_fatal_slave_rd_errors_q(NFE_INV_RD_ADDRESS)  <= NOT mmio_read_master_access_q;
          END CASE;

        END IF;                                   -- (mmio_read_access_q AND NOT mmio_action_access_q) = '1'

        IF (mmio_read_action_access_q AND NOT mmio_read_alignment_error_q) = '1' THEN
          mmio_read_action_outstanding_q <= '1';
        END IF;

        IF (xmm_d_i.ack AND mmio_read_action_outstanding_q) = '1' THEN
          ah_mm_q.data                   <= xmm_d_i.data & xmm_d_i.data; -- duplicate the AXI 32 bit bus on the 64 bit PSL interface
          ah_mm_q.datapar                <= '1';                         -- this leads to a constant odd parity bit of '1'
          mmio_read_action_outstanding_q <= '0';
        END IF;

      END IF;                                     -- afu_reset = '1'
    END IF;                                       -- rising_edge(ha_pclock)
  END PROCESS mmio_r;


--------------------------------------------------------------------------------
--------------------------------------------------------------------------------
-- ******************************************************
-- ***** REGISTER WRITE LOGIC                       *****
-- ******************************************************
--------------------------------------------------------------------------------
--------------------------------------------------------------------------------

  ------------------------------------------------------------------------------
  ------------------------------------------------------------------------------
  -- MMIO WRITE PROCESS
  ------------------------------------------------------------------------------
  ------------------------------------------------------------------------------
  --
  mmio_w : PROCESS (ha_pclock)
  BEGIN
    IF (rising_edge(ha_pclock)) THEN
      IF afu_reset = '1' THEN
        --
        --reset registers
        snap_regs_q                      <= (OTHERS => (OTHERS => '0'));
        snap_regs_par_q                  <= (OTHERS => '1');
        snap_regs_q(IMP_VERSION_REG)     <= IMP_VERSION_DAT;
        snap_regs_par_q(IMP_VERSION_REG) <= parity_gen_odd(IMP_VERSION_DAT);
        snap_regs_q(BUILD_DATE_REG)      <= BUILD_DATE_DAT;
        snap_regs_par_q(BUILD_DATE_REG)  <= parity_gen_odd(BUILD_DATE_DAT);

        snap_regs_q(SNAP_STATUS_REG)(SNAP_STAT_MAX_ACTION_ID_L DOWNTO SNAP_STAT_MAX_ACTION_ID_R) <= std_logic_vector(to_unsigned(NUM_OF_ACTIONS-1, ACTION_BITS));
        snap_regs_par_q(SNAP_STATUS_REG) <= parity_gen_odd(std_logic_vector(to_unsigned(NUM_OF_ACTIONS-1, ACTION_BITS)));

        snap_lock_write_q                <= FALSE;
        snap_lock_write_val_q            <= '0';

        action_type_regs_q               <= (OTHERS => (OTHERS => '0'));
        action_type_regs_par_q           <= (OTHERS => '1');
        action_counter_regs_q            <= (OTHERS => (OTHERS => '0'));

        free_running_timer_q             <= (OTHERS => '0');

        dbg_regs_q                       <= (OTHERS => (OTHERS => '0'));
        dbg_regs_par_q                   <= (OTHERS => '1');
        dbg_regs_q(14)                   <= IMP_VERSION_DAT;
        dbg_regs_par_q(14)               <= parity_gen_odd(IMP_VERSION_DAT);
        dbg_regs_q(15)                   <= BUILD_DATE_DAT;
        dbg_regs_par_q(15)               <= parity_gen_odd(BUILD_DATE_DAT);

        exploration_done_q               <= '0';

        context_config_mmio_din          <= (OTHERS => '0');
        context_seqno_mmio_din           <= (OTHERS => '0');
        context_status_mmio_din          <= (OTHERS => '0');
        context_command_mmio_din         <= (OTHERS => '0');

        context_config_mmio_we           <= '1';
        context_seqno_mmio_we            <= '1';
        context_status_mmio_we           <= '1';
        context_command_mmio_we          <= '1';

        context_seqno_conflict_q         <= '0';
        context_status_conflict_q        <= '0';

        context_fifo_we_q                <= (OTHERS => '0');
        context_stop_q                   <= (OTHERS => '0');
        context_stop_ack_q0              <= '0';
        context_stop_ack_q               <= '0';

        mm_e_q.wr_data_parity_err        <= '0';

        non_fatal_master_wr_errors_q     <= (OTHERS => '0');
        non_fatal_master_errors_reset_q  <= (OTHERS => '0');
        non_fatal_slave_wr_errors_q      <= (OTHERS => '0');
        non_fatal_slave_errors_reset_q   <= (OTHERS => '0');

      ELSE
        --
        -- default
        snap_regs_q                      <= snap_regs_q;
        snap_regs_par_q                  <= snap_regs_par_q;

        snap_lock_write_q                <= FALSE;
        snap_lock_write_val_q            <= snap_lock_write_val_q;

        action_type_regs_q               <= action_type_regs_q;
        action_type_regs_par_q           <= action_type_regs_par_q;

        action_type_counter_update : FOR action_id IN 0 TO NUM_OF_ACTIONS-1 LOOP
          action_counter_regs_q(action_id) <= action_counter_regs_q(action_id) + jmm_d_i.action_active(action_id);
        END LOOP;

        free_running_timer_q             <= free_running_timer_q + 1;

        dbg_regs_q                       <= dbg_regs_q;
        dbg_regs_par_q                   <= dbg_regs_par_q;

        exploration_done_q               <= '0';

        mm_e_q.wr_data_parity_err        <= '0';

        non_fatal_master_wr_errors_q     <= (OTHERS => '0');
        non_fatal_master_errors_reset_q  <= (OTHERS => '0');
        non_fatal_slave_wr_errors_q      <= (OTHERS => '0');
        non_fatal_slave_errors_reset_q   <= (OTHERS => '0');

        -- Register inputs
        IF regs_reset_q = '1' THEN
          context_config_mmio_din  <= (OTHERS => '0');
          context_seqno_mmio_din   <= (OTHERS => '0');
          context_status_mmio_din  <= (OTHERS => '0');
          context_command_mmio_din <= (OTHERS => '0');
        ELSE
          context_config_mmio_din(CTX_CFG_FIRST_SEQNO_INT_L DOWNTO CTX_CFG_FIRST_SEQNO_INT_R)  <= ha_mm_w_q.data(CTX_CFG_FIRST_SEQNO_L DOWNTO CTX_CFG_FIRST_SEQNO_R);
          context_config_mmio_din(CTX_CFG_FIRST_JQIDX_INT_L DOWNTO CTX_CFG_FIRST_JQIDX_INT_R)  <= ha_mm_w_q.data(CTX_CFG_FIRST_JQIDX_L DOWNTO CTX_CFG_FIRST_JQIDX_R);
          context_config_mmio_din(CTX_CFG_MAX_JQIDX_INT_L DOWNTO CTX_CFG_MAX_JQIDX_INT_R)      <= ha_mm_w_q.data(CTX_CFG_MAX_JQIDX_L DOWNTO CTX_CFG_MAX_JQIDX_R);
          context_config_mmio_din(CTX_CFG_SAT_INT_L DOWNTO CTX_CFG_SAT_INT_R)                  <= ha_mm_w_q.data(CTX_CFG_SAT_L DOWNTO CTX_CFG_SAT_R);
          context_config_mmio_din(CTX_CFG_ASGNINT_ENA_INT)                                     <= ha_mm_w_q.data(CTX_CFG_ASGNINT_ENA);
          context_config_mmio_din(CTX_CFG_CPLINT_ENA_INT)                                      <= ha_mm_w_q.data(CTX_CFG_CPLINT_ENA);
          context_config_mmio_din(CTX_CFG_DIRECT_MODE_INT)                                     <= ha_mm_w_q.data(CTX_CFG_DIRECT_MODE);

          context_seqno_mmio_din                                                               <= context_seqno_mmio_dout;

          context_status_mmio_din                                                              <= context_status_mmio_dout;

          context_command_mmio_din(CTX_CMD_ARG_INT_L DOWNTO CTX_CMD_ARG_INT_R)                 <= ha_mm_w_q.data(CTX_CMD_ARG_L DOWNTO CTX_CMD_ARG_R);
          context_command_mmio_din(CTX_CMD_CODE_INT_L DOWNTO CTX_CMD_CODE_INT_R)               <= ha_mm_w_q.data(CTX_CMD_CODE_L DOWNTO CTX_CMD_CODE_R);
        END IF;

        context_config_mmio_we           <= regs_reset_q;
        context_seqno_mmio_we            <= regs_reset_q;
        context_status_mmio_we           <= regs_reset_q;
        context_command_mmio_we          <= regs_reset_q;

        context_seqno_conflict_q         <= '0';
        context_status_conflict_q        <= '0';

        context_fifo_we_q                <= (OTHERS => '0');
        context_stop_q                   <= (OTHERS => '0');

        IF (context_status_mmio_addr = jmm_d_i.context_id) AND (jmm_c_i.status_we = '1') THEN
          context_stop_ack_q0 <= context_stop_ack_q0 AND jmm_d_i.context_active;
        ELSE
          context_stop_ack_q0 <= context_stop_ack_q0;
        END IF;
        context_stop_ack_q <= context_stop_ack_q0;

        --
        -- MMIO Write parity error
        --
        IF (mmio_write_parity_error_q = '1') THEN
          mm_e_q.wr_data_parity_err <= '1';
        END IF;

        --
        -- MMIO Write alignment error
        --
        IF mmio_write_alignment_error_q = '1' THEN
          non_fatal_master_wr_errors_q(NFE_MMIO_BAD_WR_AL) <= mmio_write_master_access_q;
          non_fatal_slave_wr_errors_q(NFE_MMIO_BAD_WR_AL)  <= NOT mmio_write_master_access_q;
        END IF;

        --
        -- MMIO CFG WRITE (not supported for non cfg space access - will ack and raise non fatal error)
        --
        IF mmio_write_cfg_access_q = '1' AND NOT mmio_cfg_space_access_q THEN
          non_fatal_master_wr_errors_q(NFE_CFG_WR_ACCESS) <= mmio_write_master_access_q;
          non_fatal_slave_wr_errors_q(NFE_CFG_WR_ACCESS)  <= NOT mmio_write_master_access_q;
        END IF;

        --
        -- MMIO WRITE
        -- valid write request that is not targeting the action
        --
        IF (mmio_write_access_q AND NOT (mmio_action_access_q OR mmio_write_alignment_error_q)) = '1' THEN

          CASE to_integer(unsigned(ha_mm_w_q.ad(13 DOWNTO 5))) IS  -- TODO: master access with bits 22:14 not zero?
--            --
--            -- AFU FIR REGISTER WRITE (Reset on One)
--            --
--            WHEN FIR_REG_BASE =>
--              IF mmio_write_reg_offset_q < fir_reg_q'LENGTH THEN
--                fir_write_req_q <= '1';
--              ELSE
--                -- invalid address
--                non_fatal_master_wr_errors_q(NFE_INV_WR_ADDRESS) <= mmio_write_master_access_q;
--                non_fatal_slave_wr_errors_q(NFE_INV_WR_ADDRESS)  <= NOT mmio_write_master_access_q;
--              END IF;

            --
            -- SNAP REGISTER WRITE
            --
            WHEN SNAP_REG_BASE =>
              IF mmio_write_master_access_q = '1' THEN
                CASE mmio_write_reg_offset_q IS
                  WHEN SNAP_CMD_REG =>
                    snap_regs_q(SNAP_CMD_REG)     <= ha_mm_w_q.data;
                    snap_regs_par_q(SNAP_CMD_REG) <= ha_mm_w_q.datapar;

                    CASE ha_mm_w_q.data(SNAP_CMD_BITS_L DOWNTO SNAP_CMD_BITS_R) IS
                      WHEN EXPLORATION_DONE =>
                        exploration_done_q                                                           <= '1';
                        snap_regs_q(SNAP_STATUS_REG)(SNAP_STAT_EXPLORATION_DONE)                     <= '1';
                        snap_regs_q(SNAP_STATUS_REG)(SNAP_STAT_MAX_SAT_L DOWNTO SNAP_STAT_MAX_SAT_R) <= ha_mm_w_q.data(SNAP_CMD_MAX_SAT_L DOWNTO SNAP_CMD_MAX_SAT_R);
                        snap_regs_par_q(SNAP_STATUS_REG)                                             <= parity_gen_odd(ha_mm_w_q.data(SNAP_CMD_MAX_SAT_L DOWNTO SNAP_CMD_MAX_SAT_R)) XOR parity_gen_odd(snap_regs_q(SNAP_STATUS_REG)(SNAP_STAT_MAX_ACTION_ID_L DOWNTO SNAP_STAT_MAX_ACTION_ID_R));

                      WHEN OTHERS =>
                        non_fatal_master_wr_errors_q(NFE_ILLEGAL_CMD) <= '1';
                    END CASE;

                  WHEN SNAP_LOCK_REG =>
                    snap_lock_write_q     <= TRUE;
                    snap_lock_write_val_q <= ha_mm_w_q.data(SNAP_LOCK_INT);

                  WHEN OTHERS =>
                    -- invalid (master) address
                    non_fatal_master_wr_errors_q(NFE_INV_WR_ADDRESS) <= '1';
                END CASE;
              ELSE
                non_fatal_slave_wr_errors_q(NFE_INV_WR_ADDRESS)  <= '1';
              END IF;


            --
            -- ACTION TYPE REGISTER WRITE
            --
            WHEN ACTION_TYPE_REG_BASE =>
              IF mmio_write_master_access_q = '1' THEN
                IF mmio_read_reg_offset_q < action_type_regs_q'LENGTH THEN
                  action_type_regs_q(mmio_write_reg_offset_q)     <= ha_mm_w_q.data;
                  action_type_regs_par_q(mmio_write_reg_offset_q) <= ha_mm_w_q.datapar;
                ELSE
                  -- invalid address
                  non_fatal_master_wr_errors_q(NFE_INV_RD_ADDRESS) <= mmio_read_master_access_q;
                END IF;
              ELSE
                non_fatal_slave_wr_errors_q(NFE_INV_WR_ADDRESS) <= '1';
              END IF;


            --
            -- ACTION COUNTER REGISTER WRITE
            --
            WHEN ACTION_COUNTER_REG_BASE =>
              IF mmio_write_master_access_q = '1' THEN
                IF mmio_read_reg_offset_q < action_type_regs_q'LENGTH THEN
                  action_counter_regs_q(mmio_write_reg_offset_q)     <= ha_mm_w_q.data;
                ELSE
                  -- invalid address
                  non_fatal_master_wr_errors_q(NFE_INV_RD_ADDRESS) <= mmio_read_master_access_q;
                END IF;
              ELSE
                non_fatal_slave_wr_errors_q(NFE_INV_WR_ADDRESS) <= '1';
              END IF;


            -- for DEBUG (TODO: remove)
            --
            -- AFU DEBUG REGISTER WRITE
            --
            WHEN DEBUG_REG_BASE =>
              IF mmio_write_master_access_q = '1' THEN
                dbg_regs_q(mmio_write_reg_offset_q)     <= ha_mm_w_q.data;
                dbg_regs_par_q(mmio_write_reg_offset_q) <= ha_mm_w_q.datapar;
              ELSE
                -- invalid (non-master) address
                non_fatal_slave_wr_errors_q(NFE_INV_WR_ACCESS) <= '1';
              END IF;


            --
            -- Context specific registers
            --
            WHEN CONTEXT_REG_BASE =>
              IF mmio_write_master_access_q = '1' THEN
                -- invalid (master) address
                non_fatal_master_wr_errors_q(NFE_INV_WR_ADDRESS) <= '1';
              ELSE

                CASE mmio_write_reg_offset_q IS
                  WHEN CONTEXT_CONFIG_REG =>
                    IF context_status_mmio_dout(CTX_STAT_CTX_ACTIVE_INT) = '0' THEN
                      context_config_mmio_we    <= '1';
                      context_seqno_mmio_we     <= '1';
                      context_status_mmio_we    <= '1';
                      context_seqno_mmio_din(CTX_SEQNO_CURRENT_INT_L DOWNTO CTX_SEQNO_CURRENT_INT_R)       <= ha_mm_w_q.data(CTX_CFG_FIRST_SEQNO_L DOWNTO CTX_CFG_FIRST_SEQNO_R);
                      context_seqno_mmio_din(CTX_SEQNO_LAST_INT_L DOWNTO CTX_SEQNO_LAST_INT_R)             <= ha_mm_w_q.data(CTX_CFG_FIRST_SEQNO_L DOWNTO CTX_CFG_FIRST_SEQNO_R) - 1;
                      context_seqno_mmio_din(CTX_SEQNO_JQIDX_INT_L DOWNTO CTX_SEQNO_JQIDX_INT_R)           <= ha_mm_w_q.data(CTX_CFG_FIRST_JQIDX_L DOWNTO CTX_CFG_FIRST_JQIDX_R);
                      IF (ha_mm_r_q.data(CTX_CFG_SAT_L DOWNTO CTX_CFG_SAT_R) < snap_regs_q(SNAP_STATUS_REG)(SNAP_STAT_MAX_SAT_L DOWNTO SNAP_STAT_MAX_SAT_R) + 1) THEN
                        context_status_mmio_din(CTX_STAT_SAT_VALID_INT) <= '1';
                      ELSE
                        context_status_mmio_din(CTX_STAT_SAT_VALID_INT) <= '0';
                      END IF;
                      IF (context_seqno_mmio_addr = jmm_d_i.context_id) THEN
                        context_seqno_conflict_q <= '1';
                      END IF;
                      IF (context_status_mmio_addr = jmm_d_i.context_id) THEN
                        context_status_conflict_q <= '1';
                      END IF;
                    ELSE
                      non_fatal_slave_wr_errors_q(NFE_CFG_ACTIVE) <= '1';
                    END IF;

                  WHEN CONTEXT_COMMAND_REG =>
                    context_command_mmio_we <= '1';
                    CASE ha_mm_w_q.data(CTX_CMD_CODE_L DOWNTO CTX_CMD_CODE_R) IS
                      WHEN CTX_START =>
                        context_seqno_mmio_we  <= '1';
                        context_status_mmio_we <= '1';
                        context_seqno_mmio_din(CTX_SEQNO_LAST_INT_L DOWNTO CTX_SEQNO_LAST_INT_R)             <= ha_mm_w_q.data(CTX_CMD_ARG_L DOWNTO CTX_CMD_ARG_R);
                        IF (ha_mm_w_q.data(CTX_CMD_ARG_L DOWNTO CTX_CMD_ARG_R) /= context_seqno_mmio_dout(CTX_SEQNO_CURRENT_INT_L DOWNTO CTX_SEQNO_CURRENT_INT_R) - 1) THEN
                          context_status_mmio_din(CTX_STAT_CTX_ACTIVE_INT) <= '1';
                        END IF;
                        IF (context_status_mmio_dout(CTX_STAT_CTX_ACTIVE_INT) = '0') AND (ha_mm_w_q.data(CTX_CMD_ARG_L DOWNTO CTX_CMD_ARG_R) /= context_seqno_mmio_dout(CTX_SEQNO_CURRENT_INT_L DOWNTO CTX_SEQNO_CURRENT_INT_R) - 1) THEN
                          context_fifo_we_q(to_integer(unsigned(context_config_mmio_dout(CTX_CFG_SAT_INT_L DOWNTO CTX_CFG_SAT_INT_R)))) <= '1';
                        END IF;
                        IF (context_seqno_mmio_addr = jmm_d_i.context_id) THEN
                          context_seqno_conflict_q <= '1';
                        END IF;
                        IF (context_status_mmio_addr = jmm_d_i.context_id) THEN
                          context_status_conflict_q <= '1';
                        END IF;

                      WHEN CTX_STOP =>
                        IF context_status_mmio_dout(CTX_STAT_ACTION_VALID_INT) = '1' THEN
                          context_stop_q(to_integer(unsigned(context_config_mmio_dout(CTX_CFG_SAT_INT_L DOWNTO CTX_CFG_SAT_INT_R)))) <= '1';
                          context_stop_ack_q0 <= '1';
                        END IF;

                      WHEN OTHERS =>
                        -- invalid command
                        non_fatal_master_wr_errors_q(NFE_ILLEGAL_CMD) <= '1';
                    END CASE;

                  WHEN OTHERS =>
                    -- invalid (non-master) address
                    non_fatal_slave_wr_errors_q(NFE_INV_WR_ADDRESS) <= '1';
                END CASE;
              END IF;


            WHEN OTHERS =>
              -- invalid address
              non_fatal_master_wr_errors_q(NFE_INV_WR_ADDRESS) <= mmio_write_master_access_q;
              non_fatal_slave_wr_errors_q(NFE_INV_WR_ADDRESS)  <= NOT mmio_write_master_access_q;
          END CASE;

        END IF;                                   -- (mmio_write_access_q and not mmio_action_access_q) = '1'

      END IF;                                     -- afu_reset = '1'
    END IF;                                       -- rising_edge(ha_pclock)
  END PROCESS mmio_w;


  ------------------------------------------------------------------------------
  ------------------------------------------------------------------------------
  -- HARDWARE WRITE PROCESS
  ------------------------------------------------------------------------------
  ------------------------------------------------------------------------------
  --
  hw_w : PROCESS (ha_pclock)
  BEGIN
    IF (rising_edge(ha_pclock)) THEN
      IF afu_reset = '1' THEN
        jmm_c_q.seqno_we   <= '0';
        jmm_c_q.status_we  <= '0';
        jmm_d_q.context_id <= (OTHERS => '0');
      ELSE
        jmm_c_q           <= jmm_c_q;
        jmm_c_q.seqno_we  <= jmm_c_q.seqno_we AND context_seqno_conflict_q;
        jmm_c_q.status_we <= jmm_c_q.status_we AND context_status_conflict_q;
        jmm_d_q           <= jmm_d_q;
        IF (jmm_c_i.seqno_we = '1') OR (jmm_c_i.status_we = '1') THEN
          jmm_c_q <= jmm_c_i;
          jmm_d_q <= jmm_d_i;
        END IF;
        jmm_d_q.context_id <= jmm_d_i.context_id;  -- context id is being used prior to we
      END IF;                                     -- afu_reset = '1'
    END IF;                                       -- rising_edge(ha_pclock)
  END PROCESS hw_w;


  ------------------------------------------------------------------------------
  ------------------------------------------------------------------------------
  -- MMIO FIR PROCESS
  ------------------------------------------------------------------------------
  ------------------------------------------------------------------------------
  --
  mmio_fir : PROCESS (ha_pclock)
  BEGIN
    IF rising_edge(ha_pclock) THEN
      -- Capture Error bits (TODO: Specification of bits)
      -- ================================================
      --
      -- Ctrl Mgr
      ctrl_mgr_err_q <= (CTRLMGR_CTRL_FSM_ERR   => cmm_e_i.ctrl_fsm_err,
                         CTRLMGR_COM_PARITY_ERR => cmm_e_i.com_parity_err,
                         CTRLMGR_EA_PARITY_ERR  => cmm_e_i.ea_parity_err,
                         OTHERS => '0');
      --
      -- MMIO
      mmio_err_q    <= (MMIO_DATA_PARITY_ERR   => mm_e_q.wr_data_parity_err,
                        MMIO_ADDR_PARITY_ERR   => mm_e_q.wr_addr_parity_err,
                        MMIO_DDCBQ_SP_RD_ERR   => mm_e_q.rd_data_parity_err(MMIO_DDCBQ_SP_RD_ERR),
                        MMIO_DDCBQ_CFG_RD_ERR  => mm_e_q.rd_data_parity_err(MMIO_DDCBQ_CFG_RD_ERR),
                        MMIO_DDCBQ_ST_RD_ERR   => mm_e_q.rd_data_parity_err(MMIO_DDCBQ_ST_RD_ERR),
                        MMIO_DDCBQ_NFE_RD_ERR  => mm_e_q.rd_data_parity_err(MMIO_DDCBQ_NFE_RD_ERR),
                        MMIO_DDCBQ_SEQI_RD_ERR => mm_e_q.rd_data_parity_err(MMIO_DDCBQ_SEQI_RD_ERR),
                        MMIO_DDCBQ_SEQL_RD_ERR => mm_e_q.rd_data_parity_err(MMIO_DDCBQ_SEQL_RD_ERR),
                        MMIO_DDCBQ_DMAE_RD_ERR => mm_e_q.rd_data_parity_err(MMIO_DDCBQ_DMAE_RD_ERR),
                        MMIO_DDCBQ_WT_RD_ERR   => mm_e_q.rd_data_parity_err(MMIO_DDCBQ_WT_RD_ERR),
                        OTHERS => '0');
      --
      -- AFU ERRORS
      mmc_e_q.error                  <= (OTHERS => '0');

    END IF;                                       -- rising_edge(ha_pclock)
  END PROCESS mmio_fir;

  --
  -- MMIO FIR ASSERTS
  --
  ASSERT mm_e_q.wr_data_parity_err             = '0' REPORT "FIR: MMIO ha_mm_i data parity error" SEVERITY FIR_MSG_LEVEL;
  ASSERT mm_e_q.wr_addr_parity_err             = '0' REPORT "FIR: MMIO ha_mm_i address parity error" SEVERITY FIR_MSG_LEVEL;
  ASSERT or_reduce(mm_e_q.rd_data_parity_err)  = '0' REPORT "FIR: MMIO memory read parity error" SEVERITY FIR_MSG_LEVEL;


----------------------------------------------------------------------------------
----------------------------------------------------------------------------------
---- ******************************************************
---- ***** MISC                                       *****
---- ******************************************************
----
----------------------------------------------------------------------------------
----------------------------------------------------------------------------------

  ------------------------------------------------------------------------------
  ------------------------------------------------------------------------------
  --  Input Connection
  ------------------------------------------------------------------------------
  ------------------------------------------------------------------------------
    --
    -- Hardware Register
    --
    context_config_hw_addr <= jmm_d_q.context_id;
    context_seqno_hw_we    <= jmm_c_q.seqno_we AND NOT context_seqno_conflict_q;
    context_seqno_hw_addr  <= jmm_d_q.context_id;
    context_seqno_hw_din   <= jmm_d_q.seqno &
                              context_seqno_hw_dout(CTX_SEQNO_LAST_INT_L DOWNTO CTX_SEQNO_LAST_INT_R) &
                              jmm_d_q.jqidx;
    context_status_hw_we   <= jmm_c_q.status_we AND NOT context_status_conflict_q;
    context_status_hw_addr <= jmm_d_q.context_id;
    context_status_hw_din  <= jmm_d_q.action_id &
                              context_status_hw_dout(CTX_STAT_SAT_VALID_INT) &
                              jmm_d_q.attached_to_action &
                              jmm_d_q.attached_to_action &  -- TODO: Remove this bit due to redundancy???
                              jmm_d_q.context_active;

  ------------------------------------------------------------------------------
  ------------------------------------------------------------------------------
  --  Output Connection
  ------------------------------------------------------------------------------
  ------------------------------------------------------------------------------
    --
    -- AH_MM
    --
    ah_mm_o.ack     <= ah_mm_read_ack_q OR (ah_mm_write_ack_q AND NOT (mmio_write_action_access_q OR context_stop_ack_q0)) OR xmm_ack_q OR (context_stop_ack_q AND NOT context_stop_ack_q0);
    ah_mm_o.data    <= ah_mm_q.data;
    ah_mm_o.datapar <= ah_mm_q.datapar; -- XOR mm_i_q.inject_read_rsp_parity_error;  -- toggle parity iff inject_read_rsp_parity_error is set to '1';

    -- MMC
    --
    mmc_c_o.reset_done <= NOT regs_reset_q;

    --
    -- MMX
    --
    mmx_d_o <= mmx_d_q;

    --
    -- MMJ
    --
    mmj_c_o.ctx_fifo_we        <= context_fifo_we_q;
    mmj_c_o.ctx_stop           <= context_stop_q;

    mmj_c_o.exploration_done   <= exploration_done_q;
    mmj_c_o.max_sat            <= to_integer(unsigned(snap_regs_q(SNAP_STATUS_REG)(SNAP_STAT_MAX_SAT_L DOWNTO SNAP_STAT_MAX_SAT_R)));
    mmj_c_o.last_seqno         <= '1' WHEN context_seqno_hw_dout(CTX_SEQNO_CURRENT_INT_L DOWNTO CTX_SEQNO_CURRENT_INT_R) = context_seqno_hw_dout(CTX_SEQNO_LAST_INT_L DOWNTO CTX_SEQNO_LAST_INT_R)
                                      ELSE '0';

    mmj_c_o.action_ack         <= xmm_d_i.ack AND NOT xmm_mmio_ack_q;

    mmj_d_o.context_id         <= context_status_mmio_addr;
    mmj_d_o.action_id          <= context_status_mmio_dout(CTX_STAT_ACTION_ID_INT_L DOWNTO CTX_STAT_ACTION_ID_INT_R);

    action_type_list_gen : FOR action_id IN 0 TO NUM_OF_ACTIONS-1 GENERATE
      mmj_d_o.sat(action_id)   <= action_type_regs_q(action_id)(ATR_SAT_L DOWNTO ATR_SAT_R);
    END GENERATE;

    mmj_d_o.current_seqno      <= context_seqno_hw_dout(CTX_SEQNO_CURRENT_INT_L DOWNTO CTX_SEQNO_CURRENT_INT_R);
    mmj_d_o.current_jqidx      <= context_seqno_hw_dout(CTX_SEQNO_JQIDX_INT_L DOWNTO CTX_SEQNO_JQIDX_INT_R);
    mmj_d_o.assign_int_enable  <= context_config_hw_dout(CTX_CFG_ASGNINT_ENA_INT);
    mmj_d_o.cpl_int_enable     <= context_config_hw_dout(CTX_CFG_CPLINT_ENA_INT);
    mmj_d_o.job_queue_mode     <= NOT context_config_hw_dout(CTX_CFG_DIRECT_MODE_INT);

  ------------------------------------------------------------------------------
  ------------------------------------------------------------------------------
  --  Host Interface
  ------------------------------------------------------------------------------
  ------------------------------------------------------------------------------
  --
  host_interface : PROCESS (ha_pclock)
<<<<<<< HEAD
  VARIABLE
    context_id_v : std_ulogic_vector(CONTEXT_BITS-1 DOWNTO 0);
=======
    VARIABLE context_id_v                   : std_logic_vector(PSL_HOST_CTX_ID_L DOWNTO PSL_HOST_CTX_ID_R);
    VARIABLE ad_equal_slave_action_offset_v : std_logic;
>>>>>>> 29a37ee4
  BEGIN
    IF (rising_edge(ha_pclock)) THEN
      IF afu_reset = '1' THEN
        ha_mm_q0                            <= ('0', '0', '0', '0', (OTHERS => '0'), '0', (OTHERS => '0'), '0');
        ha_mm_r_q0                          <= ('0', '0', '0', '0', (OTHERS => '0'), '0', (OTHERS => '0'), '0');
        ha_mm_r_q                           <= ('0', '0', '0', '0', (OTHERS => '0'), '0', (OTHERS => '0'), '0');
        ha_mm_w_q0                          <= ('0', '0', '0', '0', (OTHERS => '0'), '0', (OTHERS => '0'), '0');
        ha_mm_w_q                           <= ('0', '0', '0', '0', (OTHERS => '0'), '0', (OTHERS => '0'), '0');

        mmio_action_access_q                <= '0';
        mmio_action_id_valid_q              <= '0';
        mmio_invalid_action_read_q          <= '0';

        mmio_read_access_q                  <= '0';
        mmio_read_alignment_error_q         <= '0';
        mmio_read_cfg_access_q              <= '0';
        mmio_read_master_access_q           <= '0';
        mmio_read_action_access_q           <= '0';
        mmio_read_reg_offset_q              <=  0;
        mmio_write_access_q                 <= '0';
        mmio_write_parity_error_q           <= '0';
        mmio_write_alignment_error_q        <= '0';
        mmio_write_cfg_access_q             <= '0';
        mmio_write_master_access_q          <= '0';
        mmio_write_action_access_q          <= '0';
        mmio_write_reg_offset_q             <=  0;
        mmio_cfg_space_access_q             <= FALSE;
        mm_e_q.wr_addr_parity_err           <= '0';

        ah_mm_write_ack_q                   <= '0';

        regs_reset_q                        <= '1';
        regs_reset_addr_q                   <= (OTHERS => '0');

        context_config_mmio_addr            <= (OTHERS => '0');
        context_seqno_mmio_addr             <= (OTHERS => '0');
        context_status_mmio_addr            <= (OTHERS => '0');
        context_command_mmio_addr           <= (OTHERS => '0');

      ELSE
        ha_mm_q0             <= ha_mm_i;
        ha_mm_r_q0           <= ha_mm_i;
        ha_mm_r_q            <= ha_mm_r_q0;
        ha_mm_w_q0           <= ha_mm_i;
        ha_mm_w_q0.datapar   <= ha_mm_i.datapar; -- XOR mm_i_q.inject_write_parity_error;  -- toggle parity iff inject_write_parity_error is set to '1'
        ha_mm_w_q            <= ha_mm_w_q0;

        mmio_action_access_q   <= mmio_action_access_q;
        mmio_action_id_valid_q <= mmio_action_id_valid_q;
        IF (ha_mm_i.valid = '1') THEN
          IF (ha_mm_i.ad(SLAVE_ACTION_OFFSET_L DOWNTO SLAVE_ACTION_OFFSET_R) = SLAVE_ACTION_OFFSET_VAL) THEN 
            ad_equal_slave_action_offset_v := '1';
          ELSE
            ad_equal_slave_action_offset_v := '0';
          END IF;
            
          mmio_action_access_q <= ((ha_mm_i.ad(MASTER_ACTION_ACCESS_BIT) AND NOT or_reduce(ha_mm_i.ad(PSL_HOST_ADDR_MAXBIT DOWNTO MASTER_ACTION_ACCESS_BIT+1))) OR
                                   (ha_mm_i.ad(SLAVE_SPACE_BIT) AND ad_equal_slave_action_offset_v)) AND
                                  NOT (ha_mm_i.cfg OR ha_mm_i.dw);

          IF to_integer(unsigned(ha_mm_i.ad(MASTER_ACTION_ID_L DOWNTO MASTER_ACTION_ID_R))) < (to_integer(unsigned(snap_regs_q(SNAP_STATUS_REG)(SNAP_STAT_MAX_ACTION_ID_L DOWNTO SNAP_STAT_MAX_ACTION_ID_L))) + 1) THEN
            mmio_action_id_valid_q <= '1';
          ELSE
            mmio_action_id_valid_q <= '0';
          END IF;
        END IF;

        mmio_invalid_action_read_q <= mmio_action_access_q AND ha_mm_r_q.valid AND
                                      NOT ((mmio_action_id_valid_q OR ha_mm_r_q.ad(SLAVE_SPACE_BIT)) AND (context_status_mmio_dout(CTX_STAT_ACTION_VALID_INT) OR NOT ha_mm_r_q.ad(SLAVE_SPACE_BIT)));

        mmio_cfg_space_access_q <= mmio_cfg_space_access_q;
        IF (ha_mm_q0.valid = '1') THEN
          mmio_cfg_space_access_q <= to_integer(unsigned(ha_mm_q0.ad(13 DOWNTO 6) & '0')) = AFU_CFG_SPACE0_BASE;
        END IF;

        --
        -- MMIO READ ACCESS
        --
        mmio_read_access_q          <= ha_mm_r_q0.valid AND ha_mm_r_q0.rnw AND NOT (ha_mm_r_q0.cfg OR ha_mm_r_q0.ad(0));

        mmio_read_alignment_error_q <= ha_mm_r_q0.valid AND ha_mm_r_q0.rnw AND
                                       ((ha_mm_r_q0.dw AND (ha_mm_r_q0.ad(0) OR mmio_action_access_q)) OR
                                        NOT (ha_mm_r_q0.dw OR ha_mm_r_q0.cfg OR mmio_action_access_q));
        mmio_read_cfg_access_q      <= ha_mm_r_q0.valid AND ha_mm_r_q0.rnw AND ha_mm_r_q0.cfg;
        mmio_read_master_access_q   <= mmio_read_master_access_q;
        mmio_read_reg_offset_q      <= mmio_read_reg_offset_q;
        IF (ha_mm_r_q0.valid = '1') AND (ha_mm_r_q0.rnw = '1') THEN
          mmio_read_master_access_q <= NOT ha_mm_q0.ad(SLAVE_SPACE_BIT);
          mmio_read_reg_offset_q    <= to_integer(unsigned(ha_mm_r_q0.ad(4 DOWNTO 1)));
        END IF;

        mmio_read_action_access_q <= mmio_action_access_q AND (ha_mm_r_q.valid AND ha_mm_r_q.rnw) AND
                                     ((mmio_action_id_valid_q AND NOT ha_mm_r_q.ad(SLAVE_SPACE_BIT)) OR
                                      (context_status_mmio_dout(CTX_STAT_ACTION_VALID_INT) AND ha_mm_r_q.ad(SLAVE_SPACE_BIT)));

        --
        -- MMIO WRITE ACCESS
        --
        mmio_write_access_q          <= ha_mm_w_q0.valid AND (NOT ha_mm_w_q0.rnw) AND (ha_mm_w_q0.datapar XNOR parity_gen_odd(ha_mm_w_q0.data)) AND
                                        NOT (ha_mm_w_q0.cfg OR ha_mm_w_q0.ad(0));
        mmio_write_parity_error_q    <= ha_mm_w_q0.valid AND (NOT ha_mm_w_q0.rnw) AND (ha_mm_w_q0.datapar XOR parity_gen_odd(ha_mm_w_q0.data));
        mmio_write_alignment_error_q <= ha_mm_w_q0.valid AND (NOT ha_mm_w_q0.rnw) AND
                                        ((ha_mm_w_q0.dw AND (ha_mm_w_q0.ad(0) OR mmio_action_access_q)) OR
                                          NOT (ha_mm_w_q0.dw OR ha_mm_w_q0.cfg OR mmio_action_access_q));
        mmio_write_cfg_access_q      <= ha_mm_w_q0.valid AND (NOT ha_mm_w_q0.rnw) AND ha_mm_w_q0.cfg;
        mmio_write_master_access_q   <= mmio_write_master_access_q;
        mmio_write_reg_offset_q      <= mmio_write_reg_offset_q;
        IF (ha_mm_w_q0.valid = '1') AND (ha_mm_w_q0.rnw = '0') THEN
          mmio_write_master_access_q <= NOT ha_mm_q0.ad(SLAVE_SPACE_BIT);
          mmio_write_reg_offset_q    <= to_integer(unsigned(ha_mm_w_q0.ad(4 DOWNTO 1)));
        END IF;

        mmio_write_action_access_q <= mmio_action_access_q AND (ha_mm_w_q.valid AND NOT( ha_mm_w_q.rnw)) AND
                                      ((mmio_action_id_valid_q AND NOT ha_mm_w_q.ad(SLAVE_SPACE_BIT)) OR
                                       (context_status_mmio_dout(CTX_STAT_ACTION_VALID_INT) AND ha_mm_w_q.ad(SLAVE_SPACE_BIT)));

        -- acknowledge write request
        ah_mm_write_ack_q            <= ha_mm_w_q.valid AND (NOT ha_mm_w_q.rnw);

        mm_e_q.wr_addr_parity_err    <= (ha_mm_q0.adpar XOR parity_gen_odd(ha_mm_q0.ad)) AND ha_mm_q0.valid ;

        --
        -- MMIO register addresses
        --
        regs_reset_q      <= regs_reset_q;
        regs_reset_addr_q <= regs_reset_addr_q;
        IF regs_reset_q = '1' THEN
          context_id_v := regs_reset_addr_q;
          IF to_integer(unsigned(regs_reset_addr_q)) = NUM_OF_CONTEXTS-1 THEN
            regs_reset_q      <= '0';
            regs_reset_addr_q <= (OTHERS => '0');
          ELSE
            regs_reset_addr_q <= regs_reset_addr_q + 1;
          END IF;
        ELSE
          context_id_v := ha_mm_i.ad(PSL_HOST_CTX_ID_R + CONTEXT_BITS - 1 DOWNTO PSL_HOST_CTX_ID_R);
        END IF;

        context_config_mmio_addr     <= context_config_mmio_addr;
        context_seqno_mmio_addr      <= context_seqno_mmio_addr;
        context_status_mmio_addr     <= context_status_mmio_addr;
        context_command_mmio_addr    <= context_command_mmio_addr;
        IF (ha_mm_i.valid OR regs_reset_q) = '1' THEN
          context_config_mmio_addr   <= context_id_v;
          context_seqno_mmio_addr    <= context_id_v;
          context_status_mmio_addr   <= context_id_v;
          context_command_mmio_addr  <= context_id_v;
        END IF;
      END IF;                                     -- afu_reset = '1'
    END IF;                                       -- rising_edge(ha_pclock)
  END PROCESS host_interface;


  ------------------------------------------------------------------------------
  ------------------------------------------------------------------------------
  --  AXI Master Interface
  ------------------------------------------------------------------------------
  ------------------------------------------------------------------------------
  --
  axi_master_interface : PROCESS (ha_pclock)
  BEGIN
    IF (rising_edge(ha_pclock)) THEN
      IF afu_reset = '1' THEN
        mmx_d_q.addr          <= (OTHERS => '0');
        mmx_d_q.data          <= (OTHERS => '0');
        mmx_d_q.wr_strobe     <= '0';
        mmx_d_q.rd_strobe     <= '0';
        mmio_action_addr_q    <= (OTHERS => '0');
        mmio_action_data_q    <= (OTHERS => '0');
        mmio_action_write_q   <= '0';
        mmio_action_read_q    <= '0';
        hw_assign_action_q    <= '0';
        hw_action_id_q        <= (OTHERS => '0');
        hw_action_ctx_q       <= (OTHERS => '0');
        xmm_ack_outstanding_q <= FALSE;
        xmm_mmio_ack_q        <= '0';
        xmm_ack_q             <= '0';
      ELSE
        mmx_d_q.addr        <= mmx_d_q.addr;
        mmx_d_q.data        <= mmx_d_q.data;
        mmx_d_q.wr_strobe   <= '0';
        mmx_d_q.rd_strobe   <= '0';
        mmio_action_addr_q  <= mmio_action_addr_q;
        mmio_action_data_q  <= mmio_action_data_q;
        IF ha_mm_w_q.valid = '1' THEN
          IF mmio_write_master_access_q = '1' THEN
            mmio_action_addr_q(17 DOWNTO 12) <= ha_mm_w_q.ad(15 DOWNTO 10);
          ELSE
            mmio_action_addr_q(17 DOWNTO 12) <= "01" & context_status_mmio_dout(CTX_STAT_ACTION_ID_INT_L DOWNTO CTX_STAT_ACTION_ID_INT_R);
          END IF;
          mmio_action_addr_q(11 DOWNTO  2) <= ha_mm_w_q.ad(9 DOWNTO 0);
          mmio_action_data_q               <= ha_mm_w_q.data(31 DOWNTO 0);
        ELSIF ha_mm_r_q.valid = '1' THEN
          IF mmio_read_master_access_q = '1' THEN
            mmio_action_addr_q(17 DOWNTO 12) <= ha_mm_r_q.ad(15 DOWNTO 10);
          ELSE
            mmio_action_addr_q(17 DOWNTO 12) <= "01" & context_status_mmio_dout(CTX_STAT_ACTION_ID_INT_L DOWNTO CTX_STAT_ACTION_ID_INT_R);
          END IF;
          mmio_action_addr_q(11 DOWNTO  2) <= ha_mm_r_q.ad(9 DOWNTO 0);
        END IF;

        mmio_action_write_q <= mmio_action_write_q OR
                               (mmio_action_access_q AND ha_mm_w_q.valid AND NOT( ha_mm_r_q.rnw OR ha_mm_r_q.dw OR ha_mm_r_q.cfg) AND
                                 ((mmio_action_id_valid_q AND NOT ha_mm_w_q.ad(SLAVE_SPACE_BIT)) OR
                                  (context_status_mmio_dout(CTX_STAT_ACTION_VALID_INT) AND ha_mm_r_q.ad(SLAVE_SPACE_BIT))));
                               
        mmio_action_read_q  <= mmio_action_read_q OR
                               (mmio_action_access_q AND ha_mm_r_q.valid AND ha_mm_r_q.rnw AND NOT(ha_mm_r_q.dw OR ha_mm_r_q.cfg) AND
                                 ((mmio_action_id_valid_q AND NOT ha_mm_r_q.ad(SLAVE_SPACE_BIT)) OR
                                  (context_status_mmio_dout(CTX_STAT_ACTION_VALID_INT) AND ha_mm_r_q.ad(SLAVE_SPACE_BIT))));

        hw_assign_action_q  <= hw_assign_action_q OR jmm_c_i.assign_action;
        hw_action_id_q      <= hw_action_id_q;
        hw_action_ctx_q     <= hw_action_ctx_q;
        IF jmm_c_i.assign_action = '1' THEN
          hw_action_id_q  <= jmm_d_i.action_id;
          hw_action_ctx_q <= jmm_d_i.context_id;
        END IF;

        xmm_ack_outstanding_q <= xmm_ack_outstanding_q;
        xmm_mmio_ack_q        <= xmm_mmio_ack_q;
        xmm_ack_q             <= '0';      

        IF NOT xmm_ack_outstanding_q THEN
          IF hw_assign_action_q = '1' THEN
            xmm_ack_outstanding_q                 <= TRUE;
            mmx_d_q.addr(31 DOWNTO 18)            <= (OTHERS => '0');
            mmx_d_q.addr(17 DOWNTO 16)            <= "01";
            mmx_d_q.addr(15 DOWNTO 12)            <= hw_action_id_q;
            mmx_d_q.addr(11 DOWNTO 0)             <= ACTION_CONTEXT_REG;
            mmx_d_q.data(31 DOWNTO CONTEXT_BITS)  <= (OTHERS => '0');
            mmx_d_q.data(CONTEXT_BITS-1 DOWNTO 0) <= hw_action_ctx_q;
            mmx_d_q.wr_strobe                     <= '1';
            hw_assign_action_q                    <= '0';
            xmm_mmio_ack_q                        <= '0';
          ELSIF (mmio_action_write_q OR mmio_action_read_q) = '1' THEN
            xmm_ack_outstanding_q <= TRUE;
            mmx_d_q.addr          <= mmio_action_addr_q;
            mmx_d_q.data          <= mmio_action_data_q;
            mmx_d_q.wr_strobe     <= mmio_action_write_q;
            mmx_d_q.rd_strobe     <= mmio_action_read_q;
            mmio_action_write_q   <= '0';
            mmio_action_read_q    <= '0';
            xmm_mmio_ack_q        <= '1';
          END IF;

        END IF;

        -- acknowledge from AXI master
        IF xmm_d_i.ack = '1' THEN
          xmm_ack_q             <= xmm_mmio_ack_q;
          xmm_ack_outstanding_q <= FALSE;
        END IF;

      END IF;                                     -- afu_reset = '1'
    END IF;                                       -- rising_edge(ha_pclock)
  END PROCESS axi_master_interface;

END ARCHITECTURE;<|MERGE_RESOLUTION|>--- conflicted
+++ resolved
@@ -23,15 +23,8 @@
 USE ieee.std_logic_misc.all;
 USE ieee.std_logic_unsigned.all;
 USE ieee.numeric_std.all;
-<<<<<<< HEAD
---USE ieee.std_logic_arith.all;
-USE work.std_ulogic_support.all;
-USE work.std_ulogic_function_support.all;
-USE work.std_ulogic_unsigned.all;
+
 USE work.psl_accel_types.ALL;
-=======
-
->>>>>>> 29a37ee4
 USE work.donut_types.all;
 
 ENTITY mmio IS
@@ -97,31 +90,18 @@
   SIGNAL ha_mm_w_q0                           : HA_MM_T;
   SIGNAL ha_mm_w_q                            : HA_MM_T;
   SIGNAL ah_mm_q                              : AH_MM_T;
-<<<<<<< HEAD
-  SIGNAL ah_mm_read_ack_q                     : std_ulogic;
-  SIGNAL ah_mm_write_ack_q                    : std_ulogic;
-  SIGNAL mmx_d_q                              : MMX_D_T;
-  SIGNAL mmio_action_addr_q                   : std_ulogic_vector(31 DOWNTO 0);
-  SIGNAL mmio_action_data_q                   : std_ulogic_vector(31 DOWNTO 0);
-  SIGNAL mmio_action_write_q                  : std_ulogic;
-  SIGNAL hw_assign_action_q                   : std_ulogic;
-  SIGNAL hw_action_id_q                       : std_ulogic_vector(ACTION_BITS-1 DOWNTO 0);
-  SIGNAL hw_action_ctx_q                      : std_ulogic_vector(CONTEXT_BITS-1 DOWNTO 0);
-  SIGNAL mmio_action_read_q                   : std_ulogic;
-  SIGNAL xmm_ack_outstanding_q                : boolean;
-  SIGNAL xmm_mmio_ack_q                       : std_ulogic;
-  SIGNAL xmm_ack_q                            : std_ulogic;
-  SIGNAL mmio_action_access_q                 : std_ulogic;
-  SIGNAL mmio_action_id_valid_q               : std_ulogic;
-  SIGNAL mmio_invalid_action_read_q           : std_ulogic;
-  SIGNAL mmio_read_access_q                   : std_ulogic;
-  SIGNAL mmio_read_alignment_error_q          : std_ulogic;
-  SIGNAL mmio_read_cfg_access_q               : std_ulogic;
-  SIGNAL mmio_read_master_access_q            : std_ulogic;
-  SIGNAL mmio_read_action_access_q            : std_ulogic;
-=======
   SIGNAL ah_mm_read_ack_q                     : std_logic;
   SIGNAL ah_mm_write_ack_q                    : std_logic;
+  SIGNAL mmx_d_q                              : MMX_D_T;
+  SIGNAL mmio_action_addr_q                   : std_logic_vector(31 DOWNTO 0);
+  SIGNAL mmio_action_data_q                   : std_logic_vector(31 DOWNTO 0);
+  SIGNAL mmio_action_write_q                  : std_logic;
+  SIGNAL hw_assign_action_q                   : std_logic;
+  SIGNAL hw_action_id_q                       : std_logic_vector(ACTION_BITS-1 DOWNTO 0);
+  SIGNAL hw_action_ctx_q                      : std_logic_vector(CONTEXT_BITS-1 DOWNTO 0);
+  SIGNAL mmio_action_read_q                   : std_logic;
+  SIGNAL xmm_ack_outstanding_q                : boolean;
+  SIGNAL xmm_mmio_ack_q                       : std_logic;
   SIGNAL xmm_ack_q                            : std_logic;
   SIGNAL mmio_action_access_q                 : std_logic;
   SIGNAL mmio_action_id_valid_q               : std_logic;
@@ -131,7 +111,6 @@
   SIGNAL mmio_read_cfg_access_q               : std_logic;
   SIGNAL mmio_read_master_access_q            : std_logic;
   SIGNAL mmio_read_action_access_q            : std_logic;
->>>>>>> 29a37ee4
   SIGNAL mmio_read_reg_offset_q               : integer RANGE 0 TO 15;
   SIGNAL mmio_read_data_q0                    : std_logic_vector(63 DOWNTO 0);
   SIGNAL mmio_read_datapar_q0                 : std_logic;
@@ -1191,13 +1170,8 @@
   ------------------------------------------------------------------------------
   --
   host_interface : PROCESS (ha_pclock)
-<<<<<<< HEAD
-  VARIABLE
-    context_id_v : std_ulogic_vector(CONTEXT_BITS-1 DOWNTO 0);
-=======
-    VARIABLE context_id_v                   : std_logic_vector(PSL_HOST_CTX_ID_L DOWNTO PSL_HOST_CTX_ID_R);
+    VARIABLE context_id_v                   : std_logic_vector(CONTEXT_BITS-1 DOWNTO 0);
     VARIABLE ad_equal_slave_action_offset_v : std_logic;
->>>>>>> 29a37ee4
   BEGIN
     IF (rising_edge(ha_pclock)) THEN
       IF afu_reset = '1' THEN
