----------------------------------------------------------------------------
----------------------------------------------------------------------------
--
-- Copyright 2016,2017 International Business Machines
--
-- Licensed under the Apache License, Version 2.0 (the "License");
-- you may not use this file except in compliance with the License.
-- You may obtain a copy of the License at
--
--     http://www.apache.org/licenses/LICENSE-2.0
--
-- Unless required by applicable law or agreed to in writing, software
-- distributed under the License is distributed on an "AS IS" BASIS,
-- WITHOUT WARRANTIES OR CONDITIONS OF ANY KIND, either express or implied.
-- See the License for the specific language governing permissions AND
-- limitations under the License.
--
----------------------------------------------------------------------------
----------------------------------------------------------------------------

LIBRARY ieee; -- ibm, ibm_asic;
USE ieee.std_logic_1164.all;
USE ieee.numeric_std.all;
--USE ieee.std_logic_arith.all;
USE work.std_ulogic_support.all;
USE work.std_ulogic_function_support.all;
USE work.std_ulogic_unsigned.all;
USE work.psl_accel_types.ALL;
USE work.donut_types.all;

ENTITY mmio IS
  GENERIC (
    -- Version register content
    IMP_VERSION_DAT        : std_ulogic_vector(63 DOWNTO 0);
    BUILD_DATE_DAT         : std_ulogic_vector(63 DOWNTO 0);
    NUM_OF_ACTIONS         : integer RANGE 0 TO 16
  );
  PORT (
    --
    -- pervasive
    ha_pclock              : IN  std_ulogic;
    afu_reset              : IN  std_ulogic;
    --
    -- debug (TODO: remove)
    ah_paren_mm_o          : OUT std_ulogic;
    --
    -- PSL IOs
    ha_mm_i                : IN  HA_MM_T;
    ah_mm_o                : OUT AH_MM_T;
    --
    -- CTRL MGR Interface
    cmm_e_i                : IN  CMM_E_T;
    mmc_c_o                : OUT MMC_C_T;
    mmc_e_o                : OUT MMC_E_T;
    --
    -- JOB MGR Interface
    jmm_c_i                : IN  JMM_C_T;
    jmm_d_i                : IN  JMM_D_T;
    mmj_c_o                : OUT MMJ_C_T;
    mmj_d_o                : OUT MMJ_D_T;
    --
    -- DMA Interface
    dmm_e_i                : IN  DMM_E_T;
    mmd_a_o                : OUT MMD_A_T;
    mmd_i_o                : OUT MMD_I_T;
    --
    -- AXI MASTER Interface
    xmm_d_i                : IN  XMM_D_T;
    mmx_d_o                : OUT MMX_D_T
  );
END mmio;

ARCHITECTURE mmio OF mmio IS
  --
  -- CONSTANT
  CONSTANT TIMER_SIZE         : integer := 64;   -- Size of Timers in number of bits

  --
  -- TYPE
  TYPE REG64_ARRAY_T IS ARRAY (natural RANGE <>) OF std_ulogic_vector(63 DOWNTO 0);
--  TYPE REG32_ARRAY_T IS ARRAY (natural RANGE <>) OF std_ulogic_vector(31 DOWNTO 0);

  --
  -- ATTRIBUTE

  --
  -- SIGNAL
  SIGNAL ha_mm_q0                             : HA_MM_T;
  SIGNAL ha_mm_r_q0                           : HA_MM_T;
  SIGNAL ha_mm_r_q                            : HA_MM_T;
  SIGNAL ha_mm_w_q0                           : HA_MM_T;
  SIGNAL ha_mm_w_q                            : HA_MM_T;
  SIGNAL ah_mm_q                              : AH_MM_T;
  SIGNAL ah_mm_read_ack_q                     : std_ulogic;
  SIGNAL ah_mm_write_ack_q                    : std_ulogic;
  SIGNAL mmx_d_q                              : MMX_D_T;
  SIGNAL mmio_action_addr_q                   : std_ulogic_vector(31 DOWNTO 0);
  SIGNAL mmio_action_data_q                   : std_ulogic_vector(31 DOWNTO 0);
  SIGNAL mmio_action_write_q                  : std_ulogic;
  SIGNAL hw_assign_action_q                   : std_ulogic;
  SIGNAL hw_action_id_q                       : std_ulogic_vector(ACTION_BITS-1 DOWNTO 0);
  SIGNAL hw_action_ctx_q                      : std_ulogic_vector(CONTEXT_BITS-1 DOWNTO 0);
  SIGNAL mmio_action_read_q                   : std_ulogic;
  SIGNAL xmm_ack_outstanding_q                : boolean;
  SIGNAL xmm_mmio_ack_q                       : std_ulogic;
  SIGNAL xmm_ack_q                            : std_ulogic;
  SIGNAL mmio_action_access_q                 : std_ulogic;
  SIGNAL mmio_action_id_valid_q               : std_ulogic;
  SIGNAL mmio_invalid_action_read_q           : std_ulogic;
  SIGNAL mmio_read_access_q                   : std_ulogic;
  SIGNAL mmio_read_alignment_error_q          : std_ulogic;
  SIGNAL mmio_read_cfg_access_q               : std_ulogic;
  SIGNAL mmio_read_master_access_q            : std_ulogic;
  SIGNAL mmio_read_action_access_q            : std_ulogic;
  SIGNAL mmio_read_reg_offset_q               : integer RANGE 0 TO 15;
  SIGNAL mmio_read_data_q0                    : std_ulogic_vector(63 DOWNTO 0);
  SIGNAL mmio_read_datapar_q0                 : std_ulogic;
  SIGNAL mmio_read_ack_q0                     : std_ulogic;
  SIGNAL mmio_read_data_q                     : std_ulogic_vector(63 DOWNTO 0);
  SIGNAL mmio_read_datapar_q                  : std_ulogic;
  SIGNAL mmio_read_ack_q                      : std_ulogic;
  SIGNAL mmio_read_action_outstanding_q       : std_ulogic;
  SIGNAL mmio_master_read_q0                  : std_ulogic;
  SIGNAL mmio_master_read_q                   : std_ulogic;
  SIGNAL mmio_write_access_q                  : std_ulogic;
  SIGNAL mmio_write_parity_error_q            : std_ulogic;
  SIGNAL mmio_write_alignment_error_q         : std_ulogic;
  SIGNAL mmio_write_cfg_access_q              : std_ulogic;
  SIGNAL mmio_write_master_access_q           : std_ulogic;
  SIGNAL mmio_write_action_access_q           : std_ulogic;
  SIGNAL mmio_write_reg_offset_q              : integer RANGE 0 TO 15;
  SIGNAL mmio_cfg_space_access_q              : boolean;
  SIGNAL afu_des                              : REG64_ARRAY_T(15 DOWNTO 0);
  SIGNAL afu_des_p                            : std_ulogic_vector(15 DOWNTO 0);
  SIGNAL afu_cfg                              : REG64_ARRAY_T(AFU_CFG_SPACE_SIZE-1 DOWNTO 0);
  SIGNAL afu_cfg_p                            : std_ulogic_vector(AFU_CFG_SPACE_SIZE-1 DOWNTO 0);
  SIGNAL regs_reset_q                         : std_ulogic;
  SIGNAL regs_reset_addr_q                    : std_ulogic_vector(CONTEXT_BITS-1 DOWNTO 0);
  SIGNAL snap_regs_q                          : REG64_ARRAY_T(MAX_SNAP_REG DOWNTO 0) := (OTHERS => (OTHERS => '0'));
  SIGNAL snap_regs_par_q                      : std_ulogic_vector(MAX_SNAP_REG DOWNTO 0) := (OTHERS => '1');
  SIGNAL snap_lock_q                          : std_ulogic;
  SIGNAL snap_lock_write_q                    : boolean;
  SIGNAL snap_lock_write_val_q                : std_ulogic;
  SIGNAL action_type_regs_q                   : REG64_ARRAY_T(MAX_ACTION_REG DOWNTO 0) := (OTHERS => (OTHERS => '0'));
  SIGNAL action_type_regs_par_q               : std_ulogic_vector(MAX_ACTION_REG DOWNTO 0) := (OTHERS => '1');
  SIGNAL action_counter_regs_q                : REG64_ARRAY_T(MAX_ACTION_REG DOWNTO 0) := (OTHERS => (OTHERS => '0'));
  SIGNAL free_running_timer_q                 : std_ulogic_vector(TIMER_SIZE-1 DOWNTO 0) := (OTHERS => '0');  -- Free running timer value
  SIGNAL ctrl_mgr_err_q                       : std_ulogic_vector(31 DOWNTO 0) := (OTHERS => '0');
  SIGNAL mmio_err_q                           : std_ulogic_vector(31 DOWNTO 0) := (OTHERS => '0');
  SIGNAL non_fatal_master_rd_errors_q         : std_ulogic_vector(NFE_L DOWNTO NFE_R);
  SIGNAL non_fatal_master_wr_errors_q         : std_ulogic_vector(NFE_L DOWNTO NFE_R);
  SIGNAL non_fatal_master_errors_reset_q      : std_ulogic_vector(NFE_L DOWNTO NFE_R);
  SIGNAL non_fatal_slave_rd_errors_q          : std_ulogic_vector(NFE_L DOWNTO NFE_R);
  SIGNAL non_fatal_slave_wr_errors_q          : std_ulogic_vector(NFE_L DOWNTO NFE_R);
  SIGNAL non_fatal_slave_errors_reset_q       : std_ulogic_vector(NFE_L DOWNTO NFE_R);
  SIGNAL mmc_e_q                              : MMC_E_T;
  SIGNAL mm_e_q                               : MM_E_T := ('0', '0',(OTHERS => '0'));
  SIGNAL jmm_c_q                              : JMM_C_T;
  SIGNAL jmm_d_q                              : JMM_D_T;
  SIGNAL dbg_regs_q                           : REG64_ARRAY_T(15 DOWNTO 0);
  SIGNAL dbg_regs_par_q                       : std_ulogic_vector(15 DOWNTO 0);
  SIGNAL exploration_done_q                   : std_ulogic;

  -- Registers
  SIGNAL context_config_mmio_we        : std_ulogic;
  SIGNAL context_config_mmio_addr      : std_ulogic_vector(CONTEXT_BITS-1 DOWNTO 0);
  SIGNAL context_config_mmio_din       : std_ulogic_vector(CTX_CFG_SIZE_INT-1 DOWNTO 0);
  SIGNAL context_config_mmio_dout      : std_ulogic_vector(CTX_CFG_SIZE_INT-1 DOWNTO 0);
  SIGNAL context_config_hw_addr        : std_ulogic_vector(CONTEXT_BITS-1 DOWNTO 0);
  SIGNAL context_config_hw_dout        : std_ulogic_vector(CTX_CFG_SIZE_INT-1 DOWNTO 0);

  SIGNAL context_seqno_conflict_q      : std_ulogic;  -- handle conflict between HW and MMIO write access
  SIGNAL context_seqno_mmio_we         : std_ulogic;
  SIGNAL context_seqno_mmio_addr       : std_ulogic_vector(CONTEXT_BITS-1 DOWNTO 0);
  SIGNAL context_seqno_mmio_din        : std_ulogic_vector(CTX_SEQNO_SIZE_INT-1 DOWNTO 0);
  SIGNAL context_seqno_mmio_dout       : std_ulogic_vector(CTX_SEQNO_SIZE_INT-1 DOWNTO 0);
  SIGNAL context_seqno_hw_we           : std_ulogic;
  SIGNAL context_seqno_hw_addr         : std_ulogic_vector(CONTEXT_BITS-1 DOWNTO 0);
  SIGNAL context_seqno_hw_din          : std_ulogic_vector(CTX_SEQNO_SIZE_INT-1 DOWNTO 0);
  SIGNAL context_seqno_hw_dout         : std_ulogic_vector(CTX_SEQNO_SIZE_INT-1 DOWNTO 0);

  SIGNAL context_status_conflict_q     : std_ulogic;  -- handle conflict between HW and MMIO write access
  SIGNAL context_status_mmio_we        : std_ulogic;
  SIGNAL context_status_mmio_addr      : std_ulogic_vector(CONTEXT_BITS-1 DOWNTO 0);
  SIGNAL context_status_mmio_din       : std_ulogic_vector(CTX_STAT_SIZE_INT-1 DOWNTO 0);
  SIGNAL context_status_mmio_dout      : std_ulogic_vector(CTX_STAT_SIZE_INT-1 DOWNTO 0);
  SIGNAL context_status_hw_we          : std_ulogic;
  SIGNAL context_status_hw_addr        : std_ulogic_vector(CONTEXT_BITS-1 DOWNTO 0);
  SIGNAL context_status_hw_din         : std_ulogic_vector(CTX_STAT_SIZE_INT-1 DOWNTO 0);
  SIGNAL context_status_hw_dout        : std_ulogic_vector(CTX_STAT_SIZE_INT-1 DOWNTO 0);

  SIGNAL context_command_mmio_we       : std_ulogic;
  SIGNAL context_command_mmio_addr     : std_ulogic_vector(CONTEXT_BITS-1 DOWNTO 0);
  SIGNAL context_command_mmio_din      : std_ulogic_vector(CTX_CMD_SIZE_INT-1 DOWNTO 0);
  SIGNAL context_command_mmio_dout     : std_ulogic_vector(CTX_CMD_SIZE_INT-1 DOWNTO 0);

  SIGNAL context_fifo_we_q             : std_ulogic_vector(NUM_OF_ACTION_TYPES-1 DOWNTO 0);
  SIGNAL context_stop_q                : std_ulogic_vector(NUM_OF_ACTION_TYPES-1 DOWNTO 0);
  SIGNAL context_stop_ack_q0           : std_ulogic;
  SIGNAL context_stop_ack_q            : std_ulogic;

BEGIN

  ------------------------------------------------------------------------------
  ------------------------------------------------------------------------------
  -- Context Registers
  ------------------------------------------------------------------------------
  ------------------------------------------------------------------------------
  context_config_ram : ENTITY work.mmio_register_1w2r
    GENERIC MAP (
      WIDTH      => CTX_CFG_SIZE_INT,
      SIZE       => NUM_OF_CONTEXTS,
      ADDR_WIDTH => CONTEXT_BITS)
    PORT MAP (
      clk    => ha_pclock,
      we_a   => context_config_mmio_we,
      addr_a => context_config_mmio_addr,
      din_a  => context_config_mmio_din,
      dout_a => context_config_mmio_dout,
      addr_b => context_config_hw_addr,
      dout_b => context_config_hw_dout
    );


  context_seqno_ram : ENTITY work.mmio_register_2w2r
    GENERIC MAP (
      WIDTH      => CTX_SEQNO_SIZE_INT,
      SIZE       => NUM_OF_CONTEXTS,
      ADDR_WIDTH => CONTEXT_BITS)
    PORT MAP (
      clk    => ha_pclock,
      we_a   => context_seqno_mmio_we,
      addr_a => context_seqno_mmio_addr,
      din_a  => context_seqno_mmio_din,
      dout_a => context_seqno_mmio_dout,
      we_b   => context_seqno_hw_we,
      addr_b => context_seqno_hw_addr,
      din_b  => context_seqno_hw_din,
      dout_b => context_seqno_hw_dout
    );


  context_status_ram : ENTITY work.mmio_register_2w2r
    GENERIC MAP (
      WIDTH      => CTX_STAT_SIZE_INT,
      SIZE       => NUM_OF_CONTEXTS,
      ADDR_WIDTH => CONTEXT_BITS)
    PORT MAP (
      clk    => ha_pclock,
      we_a   => context_status_mmio_we,
      addr_a => context_status_mmio_addr,
      din_a  => context_status_mmio_din,
      dout_a => context_status_mmio_dout,
      we_b   => context_status_hw_we,
      addr_b => context_status_hw_addr,
      din_b  => context_status_hw_din,
      dout_b => context_status_hw_dout
    );


  context_command_ram : ENTITY work.mmio_register_1w1r
    GENERIC MAP (
      WIDTH      => CTX_CMD_SIZE_INT,
      SIZE       => NUM_OF_CONTEXTS,
      ADDR_WIDTH => CONTEXT_BITS)
    PORT MAP (
      clk    => ha_pclock,
      we     => context_command_mmio_we,
      addr   => context_command_mmio_addr,
      din    => context_command_mmio_din,
      dout   => context_command_mmio_dout
    );



--------------------------------------------------------------------------------
--------------------------------------------------------------------------------
-- ******************************************************
-- ***** REGISTER READ LOGIC                        *****
-- ******************************************************
--------------------------------------------------------------------------------
--------------------------------------------------------------------------------

  ------------------------------------------------------------------------------
  ------------------------------------------------------------------------------
  -- AFU Descriptor Space
  ------------------------------------------------------------------------------
  ------------------------------------------------------------------------------
  --
  -- Note: The values of this constants are specified in afu_types
  --
  afu_des(0)  <= AFU_DES_INI.NUM_INTS_PER_PROCESS &  -- register offset x"00"
                 AFU_DES_INI.NUM_OF_PROCESSES     &
                 AFU_DES_INI.NUM_OF_AFU_CRS       &
                 AFU_DES_INI.REG_PROG_MODEL;
  afu_des(1)  <= x"0000_0000_0000_0000";             -- register offset x"08"
  afu_des(2)  <= x"0000_0000_0000_0000";             -- register offset x"10"
  afu_des(3)  <= x"0000_0000_0000_0000";             -- register offset x"18"
  afu_des(4)  <= x"00" &                             -- register offset x"20"
                 AFU_DES_INI.AFU_CR_LEN;
  afu_des(5)  <= AFU_DES_INI.AFU_CR_OFFSET;          -- register offset x"28"
  afu_des(6)  <= AFU_DES_INI.PERPROCESSPSA_CONTROL & -- register offset x"30"
                 AFU_DES_INI.PERPROCESSPSA_LENGTH;
  afu_des(7)  <= AFU_DES_INI.PERPROCESSPSA_OFFSET;   -- register offset x"38"
  afu_des(8)  <= x"00" &                             -- register offset x"40"
                 AFU_DES_INI.AFU_EB_LEN;
  afu_des(9)  <= AFU_DES_INI.AFU_EB_OFFSET;          -- register offset x"48"
  afu_des(10) <= x"0000_0000_0000_0000";             -- register offset x"50"
  afu_des(11) <= x"0000_0000_0000_0000";             -- register offset x"58"
  afu_des(12) <= x"0000_0000_0000_0000";             -- register offset x"60"
  afu_des(13) <= x"0000_0000_0000_0000";             -- register offset x"68"
  afu_des(14) <= x"0000_0000_0000_0000";             -- register offset x"70"
  afu_des(15) <= x"0000_0000_0000_0000";             -- register offset x"78"

  afu_des_p_gen: FOR i IN 0 TO 15 GENERATE
    afu_des_p(i) <= parity_gen_odd(afu_des(i));
  END GENERATE afu_des_p_gen;


  ------------------------------------------------------------------------------
  ------------------------------------------------------------------------------
  -- AFU Config Space
  ------------------------------------------------------------------------------
  ------------------------------------------------------------------------------
  --
  -- Note: The values of this constants are specified in afu_types
  --
  afu_cfg(0)   <= AFU_CFG_INI.AFU_VENDOR_ID & AFU_CFG_INI.AFU_DEVICE_ID & x"0000_0000";
  afu_cfg_p(0) <= parity_gen_odd(afu_cfg(0));
  afu_cfg(1)   <= AFU_CFG_INI.AFU_REVISION_ID & AFU_CFG_INI.AFU_CLASS_CODE & x"0000_0000";
  afu_cfg_p(1) <= parity_gen_odd(afu_cfg(1));

  afu_cfg_p_gen: FOR i IN 2 TO AFU_CFG_SPACE_SIZE-1 GENERATE
    afu_cfg(i)   <= (OTHERS => '0');
    afu_cfg_p(i) <= '1';
  END GENERATE afu_cfg_p_gen;


  ------------------------------------------------------------------------------
  ------------------------------------------------------------------------------
  -- AFU Error Output to CTRL Manager
  ------------------------------------------------------------------------------
  ------------------------------------------------------------------------------
  mmc_e_o <= mmc_e_q;


  ------------------------------------------------------------------------------
  ------------------------------------------------------------------------------
  -- MMIO READ PROCESS
  ------------------------------------------------------------------------------
  ------------------------------------------------------------------------------
  --
  mmio_r : PROCESS (ha_pclock)
  BEGIN
    IF (rising_edge(ha_pclock)) THEN
      IF afu_reset = '1' THEN
        non_fatal_master_rd_errors_q   <= (OTHERS => '0');
        non_fatal_slave_rd_errors_q    <= (OTHERS => '0');
        mmio_master_read_q0            <= '0';
        mmio_master_read_q             <= '0';
        mmio_read_data_q0              <= (OTHERS => '0');
        mmio_read_datapar_q0           <= '1';
        mmio_read_ack_q0               <= '0';
        mmio_read_data_q               <= (OTHERS => '0');
        mmio_read_datapar_q            <= '1';
        mmio_read_ack_q                <= '0';
        ah_mm_q.data                   <= (OTHERS => '0');
        ah_mm_q.datapar                <= '1';
        ah_mm_read_ack_q               <= '0';
        mmio_read_action_outstanding_q <= '0';
        snap_lock_q                    <= '0';

        mm_e_q.rd_data_parity_err    <= (OTHERS => '0');

      ELSE
        --
        -- default
        --
        non_fatal_master_rd_errors_q   <= (OTHERS => '0');
        non_fatal_slave_rd_errors_q    <= (OTHERS => '0');
        mmio_master_read_q0            <= mmio_master_read_q0;
        mmio_master_read_q             <= mmio_master_read_q0;
        mmio_read_data_q0              <= (OTHERS => '1');
        mmio_read_data_q               <= mmio_read_data_q0;
        mmio_read_datapar_q0           <= '1';
        mmio_read_datapar_q            <= mmio_read_datapar_q0;
        mmio_read_ack_q0               <= '0';
        mmio_read_ack_q                <= mmio_read_ack_q0;
        ah_mm_q.data                   <= mmio_read_data_q;
        ah_mm_q.datapar                <= mmio_read_datapar_q;
        ah_mm_read_ack_q               <= mmio_read_ack_q;
        mmio_read_action_outstanding_q <= mmio_read_action_outstanding_q;
        snap_lock_q                    <= snap_lock_q;
        IF snap_lock_write_q THEN
          snap_lock_q <= snap_lock_write_val_q;
        END IF;

        mm_e_q.rd_data_parity_err      <= (OTHERS => '0');

        --
        -- MMIO Read alignment error
        --
        IF mmio_read_alignment_error_q = '1' THEN
          non_fatal_master_rd_errors_q(NFE_MMIO_BAD_RD_AL) <= mmio_read_master_access_q;
          non_fatal_slave_rd_errors_q(NFE_MMIO_BAD_RD_AL)  <= NOT mmio_read_master_access_q;
          -- acknowledge read request
          ah_mm_read_ack_q                                 <= '1';
        END IF;

        --
        -- MMIO invalid action read error
        --
        IF mmio_invalid_action_read_q = '1' THEN
          non_fatal_master_rd_errors_q(NFE_INV_RD_ADDRESS) <= mmio_read_master_access_q;
          non_fatal_slave_rd_errors_q(NFE_INV_RD_ADDRESS)  <= NOT mmio_read_master_access_q;
          -- acknowledge read request
          ah_mm_read_ack_q                                 <= '1';
        END IF;

        --
        -- MMIO CFG READ
        --
        IF (mmio_read_cfg_access_q AND NOT mmio_read_alignment_error_q) = '1' THEN
          -- acknowledge read request
          ah_mm_read_ack_q  <= '1';

          CASE to_integer(unsigned(ha_mm_r_q.ad(13 DOWNTO 5))) IS
            --
            -- AFU DESCRIPTOR READ
            --
            WHEN AFU_DESCRIPTOR_BASE =>
              IF ha_mm_r_q.dw = '1' THEN
                ah_mm_q.data    <= afu_des(mmio_read_reg_offset_q);
                ah_mm_q.datapar <= afu_des_p(mmio_read_reg_offset_q);
              ELSE
                non_fatal_master_rd_errors_q(NFE_MMIO_BAD_RD_AL) <= mmio_read_master_access_q;
                non_fatal_slave_rd_errors_q(NFE_MMIO_BAD_RD_AL)  <= NOT mmio_read_master_access_q;
              END IF;

            --
            -- AFU CONFIG SPACE READ (lower 128 byte)
            --
            WHEN AFU_CFG_SPACE0_BASE =>
              IF mmio_read_reg_offset_q < AFU_CFG_SPACE_SIZE THEN
                IF ha_mm_r_q.dw = '1' THEN
                  ah_mm_q.data    <= afu_cfg(mmio_read_reg_offset_q);
                  ah_mm_q.datapar <= afu_cfg_p(mmio_read_reg_offset_q);
                ELSIF ha_mm_r_q.ad(0) = '0' THEN
                  ah_mm_q.data    <= afu_cfg(mmio_read_reg_offset_q)(63 DOWNTO 32) & afu_cfg(mmio_read_reg_offset_q)(63 DOWNTO 32);
                  ah_mm_q.datapar <= '1';
                ELSE
                  ah_mm_q.data    <= afu_cfg(mmio_read_reg_offset_q)(31 DOWNTO 0) & afu_cfg(mmio_read_reg_offset_q)(31 DOWNTO 0);
                  ah_mm_q.datapar <= '1';
                END IF;
              ELSE
                ah_mm_q.data    <= (OTHERS => '0');
                ah_mm_q.datapar <= '1';
              END IF;

            --
            -- AFU CONFIG SPACE READ (upper 128 byte - currently unused)
            --
            WHEN AFU_CFG_SPACE1_BASE =>
              ah_mm_q.data    <= (OTHERS => '0');
              ah_mm_q.datapar <= '1';

--            --
--            -- AFU FIR REGISTER READ
--            --
--            WHEN FIR_REG_BASE =>
--              IF mmio_read_reg_offset_q < fir_reg_q'LENGTH THEN
--                IF ha_mm_r_q.dw = '1' THEN            -- double word access
--                  ah_mm_q.data(63 DOWNTO 58) <= (OTHERS => '0');
--                  ah_mm_q.data(57 DOWNTO 34) <= ha_mm_r_q.ad(PSL_HOST_ADDR_MAXBIT DOWNTO 0);
--                  ah_mm_q.data(33 DOWNTO 32) <= (OTHERS => '0');
--                  ah_mm_q.data(31 DOWNTO  0) <= fir_reg_q(mmio_read_reg_offset_q);
--                  ah_mm_q.datapar            <= fir_reg_par_q(mmio_read_reg_offset_q) XNOR parity_gen_odd(ha_mm_r_q.ad(PSL_HOST_ADDR_MAXBIT DOWNTO 1));
--                ELSIF ha_mm_r_q.ad(0) = '0' THEN
--                  ah_mm_q.data    <= fir_reg_q(mmio_read_reg_offset_q) & fir_reg_q(mmio_read_reg_offset_q);
--                  ah_mm_q.datapar <= '1';
--                ELSE
--                  ah_mm_q.data(63 DOWNTO 58) <= (OTHERS => '0');
--                  ah_mm_q.data(57 DOWNTO 35) <= ha_mm_r_q.ad(PSL_HOST_ADDR_MAXBIT DOWNTO 1);
--                  ah_mm_q.data(34 DOWNTO 26) <= (OTHERS => '0');
--                  ah_mm_q.data(25 DOWNTO  3) <= ha_mm_r_q.ad(PSL_HOST_ADDR_MAXBIT DOWNTO 1);
--                  ah_mm_q.data( 2 DOWNTO  0) <= (OTHERS => '0');
--                  ah_mm_q.datapar <= '1';
--                END IF;
--              ELSE
--                -- unused error buffer space:
--                ah_mm_q.data(63 DOWNTO 0) <= (OTHERS => '0');
--                ah_mm_q.datapar           <= '1';
--              END IF;

            WHEN OTHERS =>
              IF (ha_mm_r_q.ad(13 DOWNTO 10) = "0001") THEN
                -- error buffer space (unused)
                ah_mm_q.data(63 DOWNTO 0) <= (OTHERS => '0');
                ah_mm_q.datapar           <= '1';
              ELSE
                -- invalid address
                non_fatal_master_rd_errors_q(NFE_INV_RD_ADDRESS) <= mmio_read_master_access_q;
                non_fatal_slave_rd_errors_q(NFE_INV_RD_ADDRESS)  <= NOT mmio_read_master_access_q;
              END IF;
          END CASE;

        END IF;     -- cfg read (mmio_read_cfg_access_q = '1')


        --
        -- MMIO READ
        -- valid read request that is not targeting the action
        --
        IF (mmio_read_access_q AND NOT (mmio_action_access_q OR mmio_read_alignment_error_q)) = '1' THEN
          -- acknowledge read request
          mmio_read_ack_q0     <= '1';
          mmio_master_read_q0  <= mmio_read_master_access_q;

          CASE to_integer(unsigned(ha_mm_r_q.ad(13 DOWNTO 5))) IS  -- TODO: master access with bits 22:14 not zero?
            -- for DEBUG (TODO: remove)
            --
            -- AFU DEBUG REGISTER READ
            --
            WHEN DEBUG_REG_BASE =>
              mmio_read_data_q0    <= dbg_regs_q(mmio_read_reg_offset_q);
              mmio_read_datapar_q0 <= dbg_regs_par_q(mmio_read_reg_offset_q);

            --
            -- GENERAL SNAP REGISTER READ
            --
            WHEN SNAP_REG_BASE =>
              IF mmio_read_reg_offset_q = SNAP_LOCK_REG THEN
                IF mmio_read_master_access_q = '1' THEN
                  mmio_read_data_q0                <= (OTHERS => '0');
                  mmio_read_data_q0(SNAP_LOCK_INT) <= snap_lock_q;
                  mmio_read_datapar_q0             <= NOT snap_lock_q;
                  snap_lock_q                      <= '1';
                ELSE
                  -- invalid (slave) address
                  non_fatal_slave_rd_errors_q(NFE_INV_RD_ADDRESS)  <= '1';
                END IF;

              ELSIF mmio_read_reg_offset_q < snap_regs_q'LENGTH THEN
                mmio_read_data_q0    <= snap_regs_q(mmio_read_reg_offset_q);
                mmio_read_datapar_q0 <= snap_regs_par_q(mmio_read_reg_offset_q);
              ELSE
                -- invalid address
                non_fatal_master_rd_errors_q(NFE_INV_RD_ADDRESS) <= mmio_read_master_access_q;
                non_fatal_slave_rd_errors_q(NFE_INV_RD_ADDRESS)  <= NOT mmio_read_master_access_q;
              END IF;

            --
            -- EXTENDED SNAP REGISTER READ
            --
            WHEN SNAP_EXT_REG_BASE =>
              CASE mmio_read_reg_offset_q IS
                WHEN SNAP_FRT_REG =>
                  mmio_read_data_q0(TIMER_SIZE -1 DOWNTO 0) <= free_running_timer_q;
                  mmio_read_datapar_q0                      <= parity_gen_odd(free_running_timer_q);

                WHEN SNAP_CTX_ID_REG =>
                  mmio_read_data_q0                                     <= (OTHERS => '0');
                  mmio_read_data_q0(SNAP_CTX_MASTER_BIT)                <= mmio_read_master_access_q;
                  IF mmio_read_master_access_q = '0' THEN
                    mmio_read_data_q0(SNAP_CTX_ID_R + CONTEXT_BITS -1 DOWNTO SNAP_CTX_ID_R) <= context_config_mmio_addr;
                    mmio_read_datapar_q0                                                    <= parity_gen_odd(context_config_mmio_addr) XOR mmio_read_master_access_q;
                  ELSE
                    mmio_read_datapar_q0 <= '0';
                  END IF;

                WHEN OTHERS =>
                  -- invalid address
                  non_fatal_master_rd_errors_q(NFE_INV_RD_ADDRESS) <= mmio_read_master_access_q;
                  non_fatal_slave_rd_errors_q(NFE_INV_RD_ADDRESS)  <= NOT mmio_read_master_access_q;
              END CASE;

            --
            -- ACTION TYPE REGISTER READ
            --
            WHEN ACTION_TYPE_REG_BASE =>
              IF mmio_read_reg_offset_q < action_type_regs_q'LENGTH THEN
                mmio_read_data_q0    <= action_type_regs_q(mmio_read_reg_offset_q);
                mmio_read_datapar_q0 <= action_type_regs_par_q(mmio_read_reg_offset_q);
              ELSE
                -- invalid address
                non_fatal_master_rd_errors_q(NFE_INV_RD_ADDRESS) <= mmio_read_master_access_q;
                non_fatal_slave_rd_errors_q(NFE_INV_RD_ADDRESS)  <= NOT mmio_read_master_access_q;
              END IF;

            --
            -- ACTION COUNTER REGISTER READ
            --
            WHEN ACTION_COUNTER_REG_BASE =>
              IF mmio_read_reg_offset_q < action_counter_regs_q'LENGTH THEN
                mmio_read_data_q0    <= action_counter_regs_q(mmio_read_reg_offset_q);
                mmio_read_datapar_q0 <= parity_gen_odd(action_counter_regs_q(mmio_read_reg_offset_q));
              ELSE
                -- invalid address
                non_fatal_master_rd_errors_q(NFE_INV_RD_ADDRESS) <= mmio_read_master_access_q;
                non_fatal_slave_rd_errors_q(NFE_INV_RD_ADDRESS)  <= NOT mmio_read_master_access_q;
              END IF;

            --
            -- CONTEXT REGISTER READ
            --
            WHEN CONTEXT_REG_BASE =>
              CASE mmio_read_reg_offset_q IS
                WHEN CONTEXT_CONFIG_REG =>
                  mmio_read_data_q0 <= (OTHERS => '0');

                  mmio_read_data_q0(CTX_CFG_FIRST_SEQNO_L DOWNTO CTX_CFG_FIRST_SEQNO_R)   <= context_config_mmio_dout(CTX_CFG_FIRST_SEQNO_INT_L DOWNTO CTX_CFG_FIRST_SEQNO_INT_R);
                  mmio_read_data_q0(CTX_CFG_FIRST_JQIDX_L DOWNTO CTX_CFG_FIRST_JQIDX_R)   <= context_config_mmio_dout(CTX_CFG_FIRST_JQIDX_INT_L DOWNTO CTX_CFG_FIRST_JQIDX_INT_R);
                  mmio_read_data_q0(CTX_CFG_MAX_JQIDX_L DOWNTO CTX_CFG_MAX_JQIDX_R)       <= context_config_mmio_dout(CTX_CFG_MAX_JQIDX_INT_L DOWNTO CTX_CFG_MAX_JQIDX_INT_R);
                  mmio_read_data_q0(CTX_CFG_SAT_L DOWNTO CTX_CFG_SAT_R)                   <= context_config_mmio_dout(CTX_CFG_SAT_INT_L DOWNTO CTX_CFG_SAT_INT_R);
                  mmio_read_data_q0(CTX_CFG_DIRECT_MODE)                                  <= context_config_mmio_dout(CTX_CFG_DIRECT_MODE_INT);

                WHEN CONTEXT_STATUS_REG =>
                  mmio_read_data_q0 <= (OTHERS => '0');

                  mmio_read_data_q0(CTX_SEQNO_CURRENT_L DOWNTO CTX_SEQNO_CURRENT_R)       <= context_seqno_mmio_dout(CTX_SEQNO_CURRENT_INT_L DOWNTO CTX_SEQNO_CURRENT_INT_R);
                  mmio_read_data_q0(CTX_SEQNO_LAST_L DOWNTO CTX_SEQNO_LAST_R)             <= context_seqno_mmio_dout(CTX_SEQNO_LAST_INT_L DOWNTO CTX_SEQNO_LAST_INT_R);
                  mmio_read_data_q0(CTX_SEQNO_JQIDX_L DOWNTO CTX_SEQNO_JQIDX_R)           <= context_seqno_mmio_dout(CTX_SEQNO_JQIDX_INT_L DOWNTO CTX_SEQNO_JQIDX_INT_R);
                  mmio_read_data_q0(CTX_STAT_SAT_L DOWNTO CTX_STAT_SAT_R)                 <= context_config_mmio_dout(CTX_CFG_SAT_INT_L DOWNTO CTX_CFG_SAT_INT_R);
                  mmio_read_data_q0(CTX_STAT_SAT_VALID)                                   <= context_status_mmio_dout(CTX_STAT_SAT_VALID_INT);
                  mmio_read_data_q0(CTX_STAT_ACTION_ID_L DOWNTO CTX_STAT_ACTION_ID_R)     <= context_status_mmio_dout(CTX_STAT_ACTION_ID_INT_L DOWNTO CTX_STAT_ACTION_ID_INT_R);
                  mmio_read_data_q0(CTX_STAT_ACTION_VALID)                                <= context_status_mmio_dout(CTX_STAT_ACTION_VALID_INT);
                  mmio_read_data_q0(CTX_STAT_JOB_ACTIVE)                                  <= context_status_mmio_dout(CTX_STAT_JOB_ACTIVE_INT);
                  mmio_read_data_q0(CTX_STAT_CTX_ACTIVE)                                  <= context_status_mmio_dout(CTX_STAT_CTX_ACTIVE_INT);

                WHEN CONTEXT_COMMAND_REG =>
                  mmio_read_data_q0 <= (OTHERS => '0');

                  mmio_read_data_q0(CTX_CMD_ARG_L DOWNTO CTX_CMD_ARG_R)                   <= context_command_mmio_dout(CTX_CMD_ARG_INT_L DOWNTO CTX_CMD_ARG_INT_R);
                  mmio_read_data_q0(CTX_CMD_CODE_L DOWNTO CTX_CMD_CODE_R)                 <= context_command_mmio_dout(CTX_CMD_CODE_INT_L DOWNTO CTX_CMD_CODE_INT_R);

                WHEN OTHERS =>
                  -- invalid address
                  non_fatal_master_rd_errors_q(NFE_INV_RD_ADDRESS) <= mmio_read_master_access_q;
                  non_fatal_slave_rd_errors_q(NFE_INV_RD_ADDRESS)  <= NOT mmio_read_master_access_q;
              END CASE;

            WHEN OTHERS =>
              -- invalid address
              non_fatal_master_rd_errors_q(NFE_INV_RD_ADDRESS) <= mmio_read_master_access_q;
              non_fatal_slave_rd_errors_q(NFE_INV_RD_ADDRESS)  <= NOT mmio_read_master_access_q;
          END CASE;

        END IF;                                   -- (mmio_read_access_q AND NOT mmio_action_access_q) = '1'

        IF (mmio_read_action_access_q AND NOT mmio_read_alignment_error_q) = '1' THEN
          mmio_read_action_outstanding_q <= '1';
        END IF;

        IF (xmm_d_i.ack AND mmio_read_action_outstanding_q) = '1' THEN
          ah_mm_q.data                   <= xmm_d_i.data & xmm_d_i.data; -- duplicate the AXI 32 bit bus on the 64 bit PSL interface
          ah_mm_q.datapar                <= '1';                         -- this leads to a constant odd parity bit of '1'
          mmio_read_action_outstanding_q <= '0';
        END IF;

      END IF;                                     -- afu_reset = '1'
    END IF;                                       -- rising_edge(ha_pclock)
  END PROCESS mmio_r;


--------------------------------------------------------------------------------
--------------------------------------------------------------------------------
-- ******************************************************
-- ***** REGISTER WRITE LOGIC                       *****
-- ******************************************************
--------------------------------------------------------------------------------
--------------------------------------------------------------------------------

  ------------------------------------------------------------------------------
  ------------------------------------------------------------------------------
  -- MMIO WRITE PROCESS
  ------------------------------------------------------------------------------
  ------------------------------------------------------------------------------
  --
  mmio_w : PROCESS (ha_pclock)
  BEGIN
    IF (rising_edge(ha_pclock)) THEN
      IF afu_reset = '1' THEN
        --
        --reset registers
        snap_regs_q                      <= (OTHERS => (OTHERS => '0'));
        snap_regs_par_q                  <= (OTHERS => '1');
        snap_regs_q(IMP_VERSION_REG)     <= IMP_VERSION_DAT;
        snap_regs_par_q(IMP_VERSION_REG) <= parity_gen_odd(IMP_VERSION_DAT);
        snap_regs_q(BUILD_DATE_REG)      <= BUILD_DATE_DAT;
        snap_regs_par_q(BUILD_DATE_REG)  <= parity_gen_odd(BUILD_DATE_DAT);

        snap_regs_q(SNAP_STATUS_REG)(SNAP_STAT_MAX_ACTION_ID_L DOWNTO SNAP_STAT_MAX_ACTION_ID_R) <= std_ulogic_vector(to_unsigned(NUM_OF_ACTIONS-1, ACTION_BITS));
        snap_regs_par_q(SNAP_STATUS_REG) <= parity_gen_odd(std_ulogic_vector(to_unsigned(NUM_OF_ACTIONS-1, ACTION_BITS)));

        snap_lock_write_q                <= FALSE;
        snap_lock_write_val_q            <= '0';

        action_type_regs_q               <= (OTHERS => (OTHERS => '0'));
        action_type_regs_par_q           <= (OTHERS => '1');
        action_counter_regs_q            <= (OTHERS => (OTHERS => '0'));

        free_running_timer_q             <= (OTHERS => '0');

        dbg_regs_q                       <= (OTHERS => (OTHERS => '0'));
        dbg_regs_par_q                   <= (OTHERS => '1');
        dbg_regs_q(14)                   <= IMP_VERSION_DAT;
        dbg_regs_par_q(14)               <= parity_gen_odd(IMP_VERSION_DAT);
        dbg_regs_q(15)                   <= BUILD_DATE_DAT;
        dbg_regs_par_q(15)               <= parity_gen_odd(BUILD_DATE_DAT);

        exploration_done_q               <= '0';

        context_config_mmio_din          <= (OTHERS => '0');
        context_seqno_mmio_din           <= (OTHERS => '0');
        context_status_mmio_din          <= (OTHERS => '0');
        context_command_mmio_din         <= (OTHERS => '0');

        context_config_mmio_we           <= '1';
        context_seqno_mmio_we            <= '1';
        context_status_mmio_we           <= '1';
        context_command_mmio_we          <= '1';

        context_seqno_conflict_q         <= '0';
        context_status_conflict_q        <= '0';

        context_fifo_we_q                <= (OTHERS => '0');
        context_stop_q                   <= (OTHERS => '0');
        context_stop_ack_q0              <= '0';
        context_stop_ack_q               <= '0';

        mm_e_q.wr_data_parity_err        <= '0';

        non_fatal_master_wr_errors_q     <= (OTHERS => '0');
        non_fatal_master_errors_reset_q  <= (OTHERS => '0');
        non_fatal_slave_wr_errors_q      <= (OTHERS => '0');
        non_fatal_slave_errors_reset_q   <= (OTHERS => '0');

      ELSE
        --
        -- default
        snap_regs_q                      <= snap_regs_q;
        snap_regs_par_q                  <= snap_regs_par_q;

        snap_lock_write_q                <= FALSE;
        snap_lock_write_val_q            <= snap_lock_write_val_q;

        action_type_regs_q               <= action_type_regs_q;
        action_type_regs_par_q           <= action_type_regs_par_q;

        action_type_counter_update : FOR action_id IN 0 TO NUM_OF_ACTIONS-1 LOOP
          action_counter_regs_q(action_id) <= action_counter_regs_q(action_id) + jmm_d_i.action_active(action_id);
        END LOOP;

        free_running_timer_q             <= free_running_timer_q + 1;

        dbg_regs_q                       <= dbg_regs_q;
        dbg_regs_par_q                   <= dbg_regs_par_q;

        exploration_done_q               <= '0';

        mm_e_q.wr_data_parity_err        <= '0';

        non_fatal_master_wr_errors_q     <= (OTHERS => '0');
        non_fatal_master_errors_reset_q  <= (OTHERS => '0');
        non_fatal_slave_wr_errors_q      <= (OTHERS => '0');
        non_fatal_slave_errors_reset_q   <= (OTHERS => '0');

        -- Register inputs
<<<<<<< HEAD
        context_config_mmio_din(CTX_CFG_FIRST_SEQNO_INT_L DOWNTO CTX_CFG_FIRST_SEQNO_INT_R)  <= ha_mm_w_q.data(CTX_CFG_FIRST_SEQNO_L DOWNTO CTX_CFG_FIRST_SEQNO_R);
        context_config_mmio_din(CTX_CFG_FIRST_JQIDX_INT_L DOWNTO CTX_CFG_FIRST_JQIDX_INT_R)  <= ha_mm_w_q.data(CTX_CFG_FIRST_JQIDX_L DOWNTO CTX_CFG_FIRST_JQIDX_R);
        context_config_mmio_din(CTX_CFG_MAX_JQIDX_INT_L DOWNTO CTX_CFG_MAX_JQIDX_INT_R)      <= ha_mm_w_q.data(CTX_CFG_MAX_JQIDX_L DOWNTO CTX_CFG_MAX_JQIDX_R);
        context_config_mmio_din(CTX_CFG_SAT_INT_L DOWNTO CTX_CFG_SAT_INT_R)                  <= ha_mm_w_q.data(CTX_CFG_SAT_L DOWNTO CTX_CFG_SAT_R);
        context_config_mmio_din(CTX_CFG_ASGNINT_ENA_INT)                                     <= ha_mm_w_q.data(CTX_CFG_ASGNINT_ENA);
        context_config_mmio_din(CTX_CFG_CPLINT_ENA_INT)                                      <= ha_mm_w_q.data(CTX_CFG_CPLINT_ENA);
        context_config_mmio_din(CTX_CFG_DIRECT_MODE_INT)                                     <= ha_mm_w_q.data(CTX_CFG_DIRECT_MODE);
=======
        IF regs_reset_q = '1' THEN
          context_config_mmio_din <= (OTHERS => '0');
          context_config_mmio_din <= (OTHERS => '0');
          context_config_mmio_din <= (OTHERS => '0');
          context_config_mmio_din <= (OTHERS => '0');
        ELSE
          context_config_mmio_din(CTX_CFG_FIRST_SEQNO_INT_L DOWNTO CTX_CFG_FIRST_SEQNO_INT_R)  <= ha_mm_w_q.data(CTX_CFG_FIRST_SEQNO_L DOWNTO CTX_CFG_FIRST_SEQNO_R);
          context_config_mmio_din(CTX_CFG_FIRST_JQIDX_INT_L DOWNTO CTX_CFG_FIRST_JQIDX_INT_R)  <= ha_mm_w_q.data(CTX_CFG_FIRST_JQIDX_L DOWNTO CTX_CFG_FIRST_JQIDX_R);
          context_config_mmio_din(CTX_CFG_MAX_JQIDX_INT_L DOWNTO CTX_CFG_MAX_JQIDX_INT_R)      <= ha_mm_w_q.data(CTX_CFG_MAX_JQIDX_L DOWNTO CTX_CFG_MAX_JQIDX_R);
          context_config_mmio_din(CTX_CFG_SAT_INT_L DOWNTO CTX_CFG_SAT_INT_R)                  <= ha_mm_w_q.data(CTX_CFG_SAT_L DOWNTO CTX_CFG_SAT_R);
          context_config_mmio_din(CTX_CFG_DIRECT_MODE_INT)                                     <= ha_mm_w_q.data(CTX_CFG_DIRECT_MODE);
>>>>>>> 6c294860

          context_seqno_mmio_din                                                               <= context_seqno_mmio_dout;

          context_status_mmio_din                                                              <= context_status_mmio_dout;

          context_command_mmio_din(CTX_CMD_ARG_INT_L DOWNTO CTX_CMD_ARG_INT_R)                 <= ha_mm_w_q.data(CTX_CMD_ARG_L DOWNTO CTX_CMD_ARG_R);
          context_command_mmio_din(CTX_CMD_CODE_INT_L DOWNTO CTX_CMD_CODE_INT_R)               <= ha_mm_w_q.data(CTX_CMD_CODE_L DOWNTO CTX_CMD_CODE_R);
        END IF;

        context_config_mmio_we           <= regs_reset_q;
        context_seqno_mmio_we            <= regs_reset_q;
        context_status_mmio_we           <= regs_reset_q;
        context_command_mmio_we          <= regs_reset_q;

        context_seqno_conflict_q         <= '0';
        context_status_conflict_q        <= '0';

        context_fifo_we_q                <= (OTHERS => '0');
        context_stop_q                   <= (OTHERS => '0');

        IF (context_status_mmio_addr = jmm_d_i.context_id) AND (jmm_c_i.status_we = '1') THEN
          context_stop_ack_q0 <= context_stop_ack_q0 AND jmm_d_i.context_active;
        ELSE
          context_stop_ack_q0 <= context_stop_ack_q0;
        END IF;
        context_stop_ack_q <= context_stop_ack_q0;

        --
        -- MMIO Write parity error
        --
        IF (mmio_write_parity_error_q = '1') THEN
          mm_e_q.wr_data_parity_err <= '1';
        END IF;

        --
        -- MMIO Write alignment error
        --
        IF mmio_write_alignment_error_q = '1' THEN
          non_fatal_master_wr_errors_q(NFE_MMIO_BAD_WR_AL) <= mmio_write_master_access_q;
          non_fatal_slave_wr_errors_q(NFE_MMIO_BAD_WR_AL)  <= NOT mmio_write_master_access_q;
        END IF;

        --
        -- MMIO CFG WRITE (not supported for non cfg space access - will ack and raise non fatal error)
        --
        IF mmio_write_cfg_access_q = '1' AND NOT mmio_cfg_space_access_q THEN
          non_fatal_master_wr_errors_q(NFE_CFG_WR_ACCESS) <= mmio_write_master_access_q;
          non_fatal_slave_wr_errors_q(NFE_CFG_WR_ACCESS)  <= NOT mmio_write_master_access_q;
        END IF;

        --
        -- MMIO WRITE
        -- valid write request that is not targeting the action
        --
        IF (mmio_write_access_q AND NOT (mmio_action_access_q OR mmio_write_alignment_error_q)) = '1' THEN

          CASE to_integer(unsigned(ha_mm_w_q.ad(13 DOWNTO 5))) IS  -- TODO: master access with bits 22:14 not zero?
--            --
--            -- AFU FIR REGISTER WRITE (Reset on One)
--            --
--            WHEN FIR_REG_BASE =>
--              IF mmio_write_reg_offset_q < fir_reg_q'LENGTH THEN
--                fir_write_req_q <= '1';
--              ELSE
--                -- invalid address
--                non_fatal_master_wr_errors_q(NFE_INV_WR_ADDRESS) <= mmio_write_master_access_q;
--                non_fatal_slave_wr_errors_q(NFE_INV_WR_ADDRESS)  <= NOT mmio_write_master_access_q;
--              END IF;

            --
            -- SNAP REGISTER WRITE
            --
            WHEN SNAP_REG_BASE =>
              IF mmio_write_master_access_q = '1' THEN
                CASE mmio_write_reg_offset_q IS
                  WHEN SNAP_CMD_REG =>
                    snap_regs_q(SNAP_CMD_REG)     <= ha_mm_w_q.data;
                    snap_regs_par_q(SNAP_CMD_REG) <= ha_mm_w_q.datapar;

                    CASE ha_mm_w_q.data(SNAP_CMD_BITS_L DOWNTO SNAP_CMD_BITS_R) IS
                      WHEN EXPLORATION_DONE =>
                        exploration_done_q                                                           <= '1';
                        snap_regs_q(SNAP_STATUS_REG)(SNAP_STAT_EXPLORATION_DONE)                     <= '1';
                        snap_regs_q(SNAP_STATUS_REG)(SNAP_STAT_MAX_SAT_L DOWNTO SNAP_STAT_MAX_SAT_R) <= ha_mm_w_q.data(SNAP_CMD_MAX_SAT_L DOWNTO SNAP_CMD_MAX_SAT_R);
                        snap_regs_par_q(SNAP_STATUS_REG)                                             <= parity_gen_odd(ha_mm_w_q.data(SNAP_CMD_MAX_SAT_L DOWNTO SNAP_CMD_MAX_SAT_R)) XOR parity_gen_odd(snap_regs_q(SNAP_STATUS_REG)(SNAP_STAT_MAX_ACTION_ID_L DOWNTO SNAP_STAT_MAX_ACTION_ID_R));

                      WHEN OTHERS =>
                        non_fatal_master_wr_errors_q(NFE_ILLEGAL_CMD) <= '1';
                    END CASE;

                  WHEN SNAP_LOCK_REG =>
                    snap_lock_write_q     <= TRUE;
                    snap_lock_write_val_q <= ha_mm_w_q.data(SNAP_LOCK_INT);

                  WHEN OTHERS =>
                    -- invalid (master) address
                    non_fatal_master_wr_errors_q(NFE_INV_WR_ADDRESS) <= '1';
                END CASE;
              ELSE
                non_fatal_slave_wr_errors_q(NFE_INV_WR_ADDRESS)  <= '1';
              END IF;


            --
            -- ACTION TYPE REGISTER WRITE
            --
            WHEN ACTION_TYPE_REG_BASE =>
              IF mmio_write_master_access_q = '1' THEN
                IF mmio_read_reg_offset_q < action_type_regs_q'LENGTH THEN
                  action_type_regs_q(mmio_write_reg_offset_q)     <= ha_mm_w_q.data;
                  action_type_regs_par_q(mmio_write_reg_offset_q) <= ha_mm_w_q.datapar;
                ELSE
                  -- invalid address
                  non_fatal_master_wr_errors_q(NFE_INV_RD_ADDRESS) <= mmio_read_master_access_q;
                END IF;
              ELSE
                non_fatal_slave_wr_errors_q(NFE_INV_WR_ADDRESS) <= '1';
              END IF;


            --
            -- ACTION COUNTER REGISTER WRITE
            --
            WHEN ACTION_COUNTER_REG_BASE =>
              IF mmio_write_master_access_q = '1' THEN
                IF mmio_read_reg_offset_q < action_type_regs_q'LENGTH THEN
                  action_counter_regs_q(mmio_write_reg_offset_q)     <= ha_mm_w_q.data;
                ELSE
                  -- invalid address
                  non_fatal_master_wr_errors_q(NFE_INV_RD_ADDRESS) <= mmio_read_master_access_q;
                END IF;
              ELSE
                non_fatal_slave_wr_errors_q(NFE_INV_WR_ADDRESS) <= '1';
              END IF;


            -- for DEBUG (TODO: remove)
            --
            -- AFU DEBUG REGISTER WRITE
            --
            WHEN DEBUG_REG_BASE =>
              IF mmio_write_master_access_q = '1' THEN
                dbg_regs_q(mmio_write_reg_offset_q)     <= ha_mm_w_q.data;
                dbg_regs_par_q(mmio_write_reg_offset_q) <= ha_mm_w_q.datapar;
              ELSE
                -- invalid (non-master) address
                non_fatal_slave_wr_errors_q(NFE_INV_WR_ACCESS) <= '1';
              END IF;


            --
            -- Context specific registers
            --
            WHEN CONTEXT_REG_BASE =>
              IF mmio_write_master_access_q = '1' THEN
                -- invalid (master) address
                non_fatal_master_wr_errors_q(NFE_INV_WR_ADDRESS) <= '1';
              ELSE

                CASE mmio_write_reg_offset_q IS
                  WHEN CONTEXT_CONFIG_REG =>
                    IF context_status_mmio_dout(CTX_STAT_CTX_ACTIVE_INT) = '0' THEN
                      context_config_mmio_we    <= '1';
                      context_seqno_mmio_we     <= '1';
                      context_status_mmio_we    <= '1';
                      context_seqno_mmio_din(CTX_SEQNO_CURRENT_INT_L DOWNTO CTX_SEQNO_CURRENT_INT_R)       <= ha_mm_w_q.data(CTX_CFG_FIRST_SEQNO_L DOWNTO CTX_CFG_FIRST_SEQNO_R);
                      context_seqno_mmio_din(CTX_SEQNO_LAST_INT_L DOWNTO CTX_SEQNO_LAST_INT_R)             <= ha_mm_w_q.data(CTX_CFG_FIRST_SEQNO_L DOWNTO CTX_CFG_FIRST_SEQNO_R) - 1;
                      context_seqno_mmio_din(CTX_SEQNO_JQIDX_INT_L DOWNTO CTX_SEQNO_JQIDX_INT_R)           <= ha_mm_w_q.data(CTX_CFG_FIRST_JQIDX_L DOWNTO CTX_CFG_FIRST_JQIDX_R);
                      IF (ha_mm_r_q.data(CTX_CFG_SAT_L DOWNTO CTX_CFG_SAT_R) < snap_regs_q(SNAP_STATUS_REG)(SNAP_STAT_MAX_SAT_L DOWNTO SNAP_STAT_MAX_SAT_R) + 1) THEN
                        context_status_mmio_din(CTX_STAT_SAT_VALID_INT) <= '1';
                      ELSE
                        context_status_mmio_din(CTX_STAT_SAT_VALID_INT) <= '0';
                      END IF;
                      IF (context_seqno_mmio_addr = jmm_d_i.context_id) THEN
                        context_seqno_conflict_q <= '1';
                      END IF;
                      IF (context_status_mmio_addr = jmm_d_i.context_id) THEN
                        context_status_conflict_q <= '1';
                      END IF;
                    ELSE
                      non_fatal_slave_wr_errors_q(NFE_CFG_ACTIVE) <= '1';
                    END IF;

                  WHEN CONTEXT_COMMAND_REG =>
                    context_command_mmio_we <= '1';
                    CASE ha_mm_w_q.data(CTX_CMD_CODE_L DOWNTO CTX_CMD_CODE_R) IS
                      WHEN CTX_START =>
                        context_seqno_mmio_we  <= '1';
                        context_status_mmio_we <= '1';
                        context_seqno_mmio_din(CTX_SEQNO_LAST_INT_L DOWNTO CTX_SEQNO_LAST_INT_R)             <= ha_mm_w_q.data(CTX_CMD_ARG_L DOWNTO CTX_CMD_ARG_R);
                        IF (ha_mm_w_q.data(CTX_CMD_ARG_L DOWNTO CTX_CMD_ARG_R) /= context_seqno_mmio_dout(CTX_SEQNO_CURRENT_INT_L DOWNTO CTX_SEQNO_CURRENT_INT_R) - 1) THEN
                          context_status_mmio_din(CTX_STAT_CTX_ACTIVE_INT) <= '1';
                        END IF;
                        IF (context_status_mmio_dout(CTX_STAT_CTX_ACTIVE_INT) = '0') AND (ha_mm_w_q.data(CTX_CMD_ARG_L DOWNTO CTX_CMD_ARG_R) /= context_seqno_mmio_dout(CTX_SEQNO_CURRENT_INT_L DOWNTO CTX_SEQNO_CURRENT_INT_R) - 1) THEN
                          context_fifo_we_q(to_integer(unsigned(context_config_mmio_dout(CTX_CFG_SAT_INT_L DOWNTO CTX_CFG_SAT_INT_R)))) <= '1';
                        END IF;
                        IF (context_seqno_mmio_addr = jmm_d_i.context_id) THEN
                          context_seqno_conflict_q <= '1';
                        END IF;
                        IF (context_status_mmio_addr = jmm_d_i.context_id) THEN
                          context_status_conflict_q <= '1';
                        END IF;

                      WHEN CTX_STOP =>
                        IF context_status_mmio_dout(CTX_STAT_ACTION_VALID_INT) = '1' THEN
                          context_stop_q(to_integer(unsigned(context_config_mmio_dout(CTX_CFG_SAT_INT_L DOWNTO CTX_CFG_SAT_INT_R)))) <= '1';
                          context_stop_ack_q0 <= '1';
                        END IF;

                      WHEN OTHERS =>
                        -- invalid command
                        non_fatal_master_wr_errors_q(NFE_ILLEGAL_CMD) <= '1';
                    END CASE;

                  WHEN OTHERS =>
                    -- invalid (non-master) address
                    non_fatal_slave_wr_errors_q(NFE_INV_WR_ADDRESS) <= '1';
                END CASE;
              END IF;


            WHEN OTHERS =>
              -- invalid address
              non_fatal_master_wr_errors_q(NFE_INV_WR_ADDRESS) <= mmio_write_master_access_q;
              non_fatal_slave_wr_errors_q(NFE_INV_WR_ADDRESS)  <= NOT mmio_write_master_access_q;
          END CASE;

        END IF;                                   -- (mmio_write_access_q and not mmio_action_access_q) = '1'

      END IF;                                     -- afu_reset = '1'
    END IF;                                       -- rising_edge(ha_pclock)
  END PROCESS mmio_w;


  ------------------------------------------------------------------------------
  ------------------------------------------------------------------------------
  -- HARDWARE WRITE PROCESS
  ------------------------------------------------------------------------------
  ------------------------------------------------------------------------------
  --
  hw_w : PROCESS (ha_pclock)
  BEGIN
    IF (rising_edge(ha_pclock)) THEN
      IF afu_reset = '1' THEN
        jmm_c_q.seqno_we   <= '0';
        jmm_c_q.status_we  <= '0';
        jmm_d_q.context_id <= (OTHERS => '0');
      ELSE
        jmm_c_q           <= jmm_c_q;
        jmm_c_q.seqno_we  <= jmm_c_q.seqno_we AND context_seqno_conflict_q;
        jmm_c_q.status_we <= jmm_c_q.status_we AND context_status_conflict_q;
        jmm_d_q           <= jmm_d_q;
        IF (jmm_c_i.seqno_we = '1') OR (jmm_c_i.status_we = '1') THEN
          jmm_c_q <= jmm_c_i;
          jmm_d_q <= jmm_d_i;
        END IF;
        jmm_d_q.context_id <= jmm_d_i.context_id;  -- context id is being used prior to we
      END IF;                                     -- afu_reset = '1'
    END IF;                                       -- rising_edge(ha_pclock)
  END PROCESS hw_w;


  ------------------------------------------------------------------------------
  ------------------------------------------------------------------------------
  -- MMIO FIR PROCESS
  ------------------------------------------------------------------------------
  ------------------------------------------------------------------------------
  --
  mmio_fir : PROCESS (ha_pclock)
  BEGIN
    IF rising_edge(ha_pclock) THEN
      -- Capture Error bits (TODO: Specification of bits)
      -- ================================================
      --
      -- Ctrl Mgr
      ctrl_mgr_err_q <= (CTRLMGR_CTRL_FSM_ERR   => cmm_e_i.ctrl_fsm_err,
                         CTRLMGR_COM_PARITY_ERR => cmm_e_i.com_parity_err,
                         CTRLMGR_EA_PARITY_ERR  => cmm_e_i.ea_parity_err,
                         OTHERS => '0');
      --
      -- MMIO
      mmio_err_q    <= (MMIO_DATA_PARITY_ERR   => mm_e_q.wr_data_parity_err,
                        MMIO_ADDR_PARITY_ERR   => mm_e_q.wr_addr_parity_err,
                        MMIO_DDCBQ_SP_RD_ERR   => mm_e_q.rd_data_parity_err(MMIO_DDCBQ_SP_RD_ERR),
                        MMIO_DDCBQ_CFG_RD_ERR  => mm_e_q.rd_data_parity_err(MMIO_DDCBQ_CFG_RD_ERR),
                        MMIO_DDCBQ_ST_RD_ERR   => mm_e_q.rd_data_parity_err(MMIO_DDCBQ_ST_RD_ERR),
                        MMIO_DDCBQ_NFE_RD_ERR  => mm_e_q.rd_data_parity_err(MMIO_DDCBQ_NFE_RD_ERR),
                        MMIO_DDCBQ_SEQI_RD_ERR => mm_e_q.rd_data_parity_err(MMIO_DDCBQ_SEQI_RD_ERR),
                        MMIO_DDCBQ_SEQL_RD_ERR => mm_e_q.rd_data_parity_err(MMIO_DDCBQ_SEQL_RD_ERR),
                        MMIO_DDCBQ_DMAE_RD_ERR => mm_e_q.rd_data_parity_err(MMIO_DDCBQ_DMAE_RD_ERR),
                        MMIO_DDCBQ_WT_RD_ERR   => mm_e_q.rd_data_parity_err(MMIO_DDCBQ_WT_RD_ERR),
                        OTHERS => '0');
      --
      -- AFU ERRORS
      mmc_e_q.error                  <= (OTHERS => '0');

    END IF;                                       -- rising_edge(ha_pclock)
  END PROCESS mmio_fir;

  --
  -- MMIO FIR ASSERTS
  --
  ASSERT mm_e_q.wr_data_parity_err             = '0' REPORT "FIR: MMIO ha_mm_i data parity error" SEVERITY FIR_MSG_LEVEL;
  ASSERT mm_e_q.wr_addr_parity_err             = '0' REPORT "FIR: MMIO ha_mm_i address parity error" SEVERITY FIR_MSG_LEVEL;
  ASSERT or_reduce(mm_e_q.rd_data_parity_err)  = '0' REPORT "FIR: MMIO memory read parity error" SEVERITY FIR_MSG_LEVEL;


----------------------------------------------------------------------------------
----------------------------------------------------------------------------------
---- ******************************************************
---- ***** MISC                                       *****
---- ******************************************************
----
----------------------------------------------------------------------------------
----------------------------------------------------------------------------------

  ------------------------------------------------------------------------------
  ------------------------------------------------------------------------------
  --  Input Connection
  ------------------------------------------------------------------------------
  ------------------------------------------------------------------------------
    --
    -- Hardware Register
    --
    context_config_hw_addr <= jmm_d_q.context_id;
    context_seqno_hw_we    <= jmm_c_q.seqno_we AND NOT context_seqno_conflict_q;
    context_seqno_hw_addr  <= jmm_d_q.context_id;
    context_seqno_hw_din   <= jmm_d_q.seqno &
                              context_seqno_hw_dout(CTX_SEQNO_LAST_INT_L DOWNTO CTX_SEQNO_LAST_INT_R) &
                              jmm_d_q.jqidx;
    context_status_hw_we   <= jmm_c_q.status_we AND NOT context_status_conflict_q;
    context_status_hw_addr <= jmm_d_q.context_id;
    context_status_hw_din  <= jmm_d_q.action_id &
                              context_status_hw_dout(CTX_STAT_SAT_VALID_INT) &
                              jmm_d_q.attached_to_action &
                              jmm_d_q.attached_to_action &  -- TODO: Remove this bit due to redundancy???
                              jmm_d_q.context_active;

  ------------------------------------------------------------------------------
  ------------------------------------------------------------------------------
  --  Output Connection
  ------------------------------------------------------------------------------
  ------------------------------------------------------------------------------
    --
    -- AH_MM
    --
    ah_mm_o.ack     <= ah_mm_read_ack_q OR (ah_mm_write_ack_q AND NOT (mmio_write_action_access_q OR context_stop_ack_q0)) OR xmm_ack_q OR (context_stop_ack_q AND NOT context_stop_ack_q0);
    ah_mm_o.data    <= ah_mm_q.data;
    ah_mm_o.datapar <= ah_mm_q.datapar; -- XOR mm_i_q.inject_read_rsp_parity_error;  -- toggle parity iff inject_read_rsp_parity_error is set to '1';

    -- MMC
    --
    mmc_c_o.reset_done <= NOT regs_reset_q;

    --
    -- MMX
    --
    mmx_d_o <= mmx_d_q;

    --
    -- MMJ
    --
    mmj_c_o.ctx_fifo_we        <= context_fifo_we_q;
    mmj_c_o.ctx_stop           <= context_stop_q;

    mmj_c_o.exploration_done   <= exploration_done_q;
    mmj_c_o.max_sat            <= to_integer(unsigned(snap_regs_q(SNAP_STATUS_REG)(SNAP_STAT_MAX_SAT_L DOWNTO SNAP_STAT_MAX_SAT_R)));
    mmj_c_o.last_seqno         <= '1' WHEN context_seqno_hw_dout(CTX_SEQNO_CURRENT_INT_L DOWNTO CTX_SEQNO_CURRENT_INT_R) = context_seqno_hw_dout(CTX_SEQNO_LAST_INT_L DOWNTO CTX_SEQNO_LAST_INT_R)
                                      ELSE '0';

    mmj_c_o.action_ack         <= xmm_d_i.ack AND NOT xmm_mmio_ack_q;

    mmj_d_o.context_id         <= context_status_mmio_addr;
    mmj_d_o.action_id          <= context_status_mmio_dout(CTX_STAT_ACTION_ID_INT_L DOWNTO CTX_STAT_ACTION_ID_INT_R);

    action_type_list_gen : FOR action_id IN 0 TO NUM_OF_ACTIONS-1 GENERATE
      mmj_d_o.sat(action_id)   <= action_type_regs_q(action_id)(ATR_SAT_L DOWNTO ATR_SAT_R);
    END GENERATE;

    mmj_d_o.current_seqno      <= context_seqno_hw_dout(CTX_SEQNO_CURRENT_INT_L DOWNTO CTX_SEQNO_CURRENT_INT_R);
    mmj_d_o.current_jqidx      <= context_seqno_hw_dout(CTX_SEQNO_JQIDX_INT_L DOWNTO CTX_SEQNO_JQIDX_INT_R);
    mmj_d_o.assign_int_enable  <= context_config_hw_dout(CTX_CFG_ASGNINT_ENA_INT);
    mmj_d_o.cpl_int_enable     <= context_config_hw_dout(CTX_CFG_CPLINT_ENA_INT);
    mmj_d_o.job_queue_mode     <= NOT context_config_hw_dout(CTX_CFG_DIRECT_MODE_INT);

  ------------------------------------------------------------------------------
  ------------------------------------------------------------------------------
  --  Host Interface
  ------------------------------------------------------------------------------
  ------------------------------------------------------------------------------
  --
  host_interface : PROCESS (ha_pclock)
  VARIABLE
    context_id_v : std_ulogic_vector(CONTEXT_BITS-1 DOWNTO 0);
  BEGIN
    IF (rising_edge(ha_pclock)) THEN
      IF afu_reset = '1' THEN
        ha_mm_q0                            <= ('0', '0', '0', '0', (OTHERS => '0'), '0', (OTHERS => '0'), '0');
        ha_mm_r_q0                          <= ('0', '0', '0', '0', (OTHERS => '0'), '0', (OTHERS => '0'), '0');
        ha_mm_r_q                           <= ('0', '0', '0', '0', (OTHERS => '0'), '0', (OTHERS => '0'), '0');
        ha_mm_w_q0                          <= ('0', '0', '0', '0', (OTHERS => '0'), '0', (OTHERS => '0'), '0');
        ha_mm_w_q                           <= ('0', '0', '0', '0', (OTHERS => '0'), '0', (OTHERS => '0'), '0');

        mmio_action_access_q                <= '0';
        mmio_action_id_valid_q              <= '0';
        mmio_invalid_action_read_q          <= '0';

        mmio_read_access_q                  <= '0';
        mmio_read_alignment_error_q         <= '0';
        mmio_read_cfg_access_q              <= '0';
        mmio_read_master_access_q           <= '0';
        mmio_read_action_access_q           <= '0';
        mmio_read_reg_offset_q              <=  0;
        mmio_write_access_q                 <= '0';
        mmio_write_parity_error_q           <= '0';
        mmio_write_alignment_error_q        <= '0';
        mmio_write_cfg_access_q             <= '0';
        mmio_write_master_access_q          <= '0';
        mmio_write_action_access_q          <= '0';
        mmio_write_reg_offset_q             <=  0;
        mmio_cfg_space_access_q             <= FALSE;
        mm_e_q.wr_addr_parity_err           <= '0';

        ah_mm_write_ack_q                   <= '0';

        regs_reset_q                        <= '1';
        regs_reset_addr_q                   <= (OTHERS => '0');

        context_config_mmio_addr            <= (OTHERS => '0');
        context_seqno_mmio_addr             <= (OTHERS => '0');
        context_status_mmio_addr            <= (OTHERS => '0');
        context_command_mmio_addr           <= (OTHERS => '0');

      ELSE
        ha_mm_q0             <= ha_mm_i;
        ha_mm_r_q0           <= ha_mm_i;
        ha_mm_r_q            <= ha_mm_r_q0;
        ha_mm_w_q0           <= ha_mm_i;
        ha_mm_w_q0.datapar   <= ha_mm_i.datapar; -- XOR mm_i_q.inject_write_parity_error;  -- toggle parity iff inject_write_parity_error is set to '1'
        ha_mm_w_q            <= ha_mm_w_q0;

        mmio_action_access_q   <= mmio_action_access_q;
        mmio_action_id_valid_q <= mmio_action_id_valid_q;
        IF (ha_mm_i.valid = '1') THEN
          mmio_action_access_q <= ((ha_mm_i.ad(MASTER_ACTION_ACCESS_BIT) AND NOT or_reduce(ha_mm_i.ad(PSL_HOST_ADDR_MAXBIT DOWNTO MASTER_ACTION_ACCESS_BIT+1))) OR
                                   (ha_mm_i.ad(SLAVE_SPACE_BIT) AND (ha_mm_i.ad(SLAVE_ACTION_OFFSET_L DOWNTO SLAVE_ACTION_OFFSET_R) = SLAVE_ACTION_OFFSET_VAL))) AND
                                  NOT (ha_mm_i.cfg OR ha_mm_i.dw);
          IF to_integer(unsigned(ha_mm_i.ad(MASTER_ACTION_ID_L DOWNTO MASTER_ACTION_ID_R))) < (to_integer(unsigned(snap_regs_q(SNAP_STATUS_REG)(SNAP_STAT_MAX_ACTION_ID_L DOWNTO SNAP_STAT_MAX_ACTION_ID_L))) + 1) THEN
            mmio_action_id_valid_q <= '1';
          ELSE
            mmio_action_id_valid_q <= '0';
          END IF;
        END IF;

        mmio_invalid_action_read_q <= mmio_action_access_q AND ha_mm_r_q.valid AND
                                      NOT ((mmio_action_id_valid_q OR ha_mm_r_q.ad(SLAVE_SPACE_BIT)) AND (context_status_mmio_dout(CTX_STAT_ACTION_VALID_INT) OR NOT ha_mm_r_q.ad(SLAVE_SPACE_BIT)));

        mmio_cfg_space_access_q <= mmio_cfg_space_access_q;
        IF (ha_mm_q0.valid = '1') THEN
          mmio_cfg_space_access_q <= to_integer(unsigned(ha_mm_q0.ad(13 DOWNTO 6) & '0')) = AFU_CFG_SPACE0_BASE;
        END IF;

        --
        -- MMIO READ ACCESS
        --
        mmio_read_access_q          <= ha_mm_r_q0.valid AND ha_mm_r_q0.rnw AND NOT (ha_mm_r_q0.cfg OR ha_mm_r_q0.ad(0));

        mmio_read_alignment_error_q <= ha_mm_r_q0.valid AND ha_mm_r_q0.rnw AND
                                       ((ha_mm_r_q0.dw AND (ha_mm_r_q0.ad(0) OR mmio_action_access_q)) OR
                                        NOT (ha_mm_r_q0.dw OR ha_mm_r_q0.cfg OR mmio_action_access_q));
        mmio_read_cfg_access_q      <= ha_mm_r_q0.valid AND ha_mm_r_q0.rnw AND ha_mm_r_q0.cfg;
        mmio_read_master_access_q   <= mmio_read_master_access_q;
        mmio_read_reg_offset_q      <= mmio_read_reg_offset_q;
        IF (ha_mm_r_q0.valid = '1') AND (ha_mm_r_q0.rnw = '1') THEN
          mmio_read_master_access_q <= NOT ha_mm_q0.ad(SLAVE_SPACE_BIT);
          mmio_read_reg_offset_q    <= to_integer(unsigned(ha_mm_r_q0.ad(4 DOWNTO 1)));
        END IF;

        mmio_read_action_access_q <= mmio_action_access_q AND (ha_mm_r_q.valid AND ha_mm_r_q.rnw) AND
                                     ((mmio_action_id_valid_q AND NOT ha_mm_r_q.ad(SLAVE_SPACE_BIT)) OR
                                      (context_status_mmio_dout(CTX_STAT_ACTION_VALID_INT) AND ha_mm_r_q.ad(SLAVE_SPACE_BIT)));

        --
        -- MMIO WRITE ACCESS
        --
        mmio_write_access_q          <= ha_mm_w_q0.valid AND (NOT ha_mm_w_q0.rnw) AND (ha_mm_w_q0.datapar XNOR parity_gen_odd(ha_mm_w_q0.data)) AND
                                        NOT (ha_mm_w_q0.cfg OR ha_mm_w_q0.ad(0));
        mmio_write_parity_error_q    <= ha_mm_w_q0.valid AND (NOT ha_mm_w_q0.rnw) AND (ha_mm_w_q0.datapar XOR parity_gen_odd(ha_mm_w_q0.data));
        mmio_write_alignment_error_q <= ha_mm_w_q0.valid AND (NOT ha_mm_w_q0.rnw) AND
                                        ((ha_mm_w_q0.dw AND (ha_mm_w_q0.ad(0) OR mmio_action_access_q)) OR
                                          NOT (ha_mm_w_q0.dw OR ha_mm_w_q0.cfg OR mmio_action_access_q));
        mmio_write_cfg_access_q      <= ha_mm_w_q0.valid AND (NOT ha_mm_w_q0.rnw) AND ha_mm_w_q0.cfg;
        mmio_write_master_access_q   <= mmio_write_master_access_q;
        mmio_write_reg_offset_q      <= mmio_write_reg_offset_q;
        IF (ha_mm_w_q0.valid = '1') AND (ha_mm_w_q0.rnw = '0') THEN
          mmio_write_master_access_q <= NOT ha_mm_q0.ad(SLAVE_SPACE_BIT);
          mmio_write_reg_offset_q    <= to_integer(unsigned(ha_mm_w_q0.ad(4 DOWNTO 1)));
        END IF;

        mmio_write_action_access_q <= mmio_action_access_q AND (ha_mm_w_q.valid AND NOT( ha_mm_w_q.rnw)) AND
                                      ((mmio_action_id_valid_q AND NOT ha_mm_w_q.ad(SLAVE_SPACE_BIT)) OR
                                       (context_status_mmio_dout(CTX_STAT_ACTION_VALID_INT) AND ha_mm_w_q.ad(SLAVE_SPACE_BIT)));

        -- acknowledge write request
        ah_mm_write_ack_q            <= ha_mm_w_q.valid AND (NOT ha_mm_w_q.rnw);

        mm_e_q.wr_addr_parity_err    <= (ha_mm_q0.adpar XOR parity_gen_odd(ha_mm_q0.ad)) AND ha_mm_q0.valid ;

        --
        -- MMIO register addresses
        --
<<<<<<< HEAD
        context_id_v                 := ha_mm_i.ad(PSL_HOST_CTX_ID_R + CONTEXT_BITS - 1 DOWNTO PSL_HOST_CTX_ID_R);
=======
        regs_reset_q      <= regs_reset_q;
        regs_reset_addr_q <= regs_reset_addr_q;
        IF regs_reset_q = '1' THEN
          context_id_v := regs_reset_addr_q;
          IF to_integer(unsigned(regs_reset_addr_q)) = NUM_OF_CONTEXTS-1 THEN
            regs_reset_q      <= '0';
            regs_reset_addr_q <= (OTHERS => '0');
          ELSE
            regs_reset_addr_q <= regs_reset_addr_q + 1;
          END IF;
        ELSE
          context_id_v := ha_mm_i.ad(PSL_HOST_CTX_ID_L DOWNTO PSL_HOST_CTX_ID_R);          
        END IF;

>>>>>>> 6c294860
        context_config_mmio_addr     <= context_config_mmio_addr;
        context_seqno_mmio_addr      <= context_seqno_mmio_addr;
        context_status_mmio_addr     <= context_status_mmio_addr;
        context_command_mmio_addr    <= context_command_mmio_addr;
        IF (ha_mm_i.valid OR regs_reset_q) = '1' THEN
          context_config_mmio_addr   <= context_id_v;
          context_seqno_mmio_addr    <= context_id_v;
          context_status_mmio_addr   <= context_id_v;
          context_command_mmio_addr  <= context_id_v;
        END IF;
      END IF;                                     -- afu_reset = '1'
    END IF;                                       -- rising_edge(ha_pclock)
  END PROCESS host_interface;


  ------------------------------------------------------------------------------
  ------------------------------------------------------------------------------
  --  AXI Master Interface
  ------------------------------------------------------------------------------
  ------------------------------------------------------------------------------
  --
  axi_master_interface : PROCESS (ha_pclock)
  BEGIN
    IF (rising_edge(ha_pclock)) THEN
      IF afu_reset = '1' THEN
        mmx_d_q.addr          <= (OTHERS => '0');
        mmx_d_q.data          <= (OTHERS => '0');
        mmx_d_q.wr_strobe     <= '0';
        mmx_d_q.rd_strobe     <= '0';
        mmio_action_addr_q    <= (OTHERS => '0');
        mmio_action_data_q    <= (OTHERS => '0');
        mmio_action_write_q   <= '0';
        mmio_action_read_q    <= '0';
        hw_assign_action_q    <= '0';
        hw_action_id_q        <= (OTHERS => '0');
        hw_action_ctx_q       <= (OTHERS => '0');
        xmm_ack_outstanding_q <= FALSE;
        xmm_mmio_ack_q        <= '0';
        xmm_ack_q             <= '0';
      ELSE
        mmx_d_q.addr        <= mmx_d_q.addr;
        mmx_d_q.data        <= mmx_d_q.data;
        mmx_d_q.wr_strobe   <= '0';
        mmx_d_q.rd_strobe   <= '0';
        mmio_action_addr_q  <= mmio_action_addr_q;
        mmio_action_data_q  <= mmio_action_data_q;
        IF ha_mm_w_q.valid = '1' THEN
          IF mmio_write_master_access_q = '1' THEN
            mmio_action_addr_q(17 DOWNTO 12) <= ha_mm_w_q.ad(15 DOWNTO 10);
          ELSE
            mmio_action_addr_q(17 DOWNTO 12) <= "01" & context_status_mmio_dout(CTX_STAT_ACTION_ID_INT_L DOWNTO CTX_STAT_ACTION_ID_INT_R);
          END IF;
          mmio_action_addr_q(11 DOWNTO  2) <= ha_mm_w_q.ad(9 DOWNTO 0);
          mmio_action_data_q               <= ha_mm_w_q.data(31 DOWNTO 0);
        ELSIF ha_mm_r_q.valid = '1' THEN
          IF mmio_read_master_access_q = '1' THEN
            mmio_action_addr_q(17 DOWNTO 12) <= ha_mm_r_q.ad(15 DOWNTO 10);
          ELSE
            mmio_action_addr_q(17 DOWNTO 12) <= "01" & context_status_mmio_dout(CTX_STAT_ACTION_ID_INT_L DOWNTO CTX_STAT_ACTION_ID_INT_R);
          END IF;
          mmio_action_addr_q(11 DOWNTO  2) <= ha_mm_r_q.ad(9 DOWNTO 0);
        END IF;

        mmio_action_write_q <= mmio_action_write_q OR
                               (mmio_action_access_q AND ha_mm_w_q.valid AND NOT( ha_mm_r_q.rnw OR ha_mm_r_q.dw OR ha_mm_r_q.cfg) AND
                                 ((mmio_action_id_valid_q AND NOT ha_mm_w_q.ad(SLAVE_SPACE_BIT)) OR
                                  (context_status_mmio_dout(CTX_STAT_ACTION_VALID_INT) AND ha_mm_r_q.ad(SLAVE_SPACE_BIT))));
                               
        mmio_action_read_q  <= mmio_action_read_q OR
                               (mmio_action_access_q AND ha_mm_r_q.valid AND ha_mm_r_q.rnw AND NOT(ha_mm_r_q.dw OR ha_mm_r_q.cfg) AND
                                 ((mmio_action_id_valid_q AND NOT ha_mm_r_q.ad(SLAVE_SPACE_BIT)) OR
                                  (context_status_mmio_dout(CTX_STAT_ACTION_VALID_INT) AND ha_mm_r_q.ad(SLAVE_SPACE_BIT))));

        hw_assign_action_q  <= hw_assign_action_q OR jmm_c_i.assign_action;
        hw_action_id_q      <= hw_action_id_q;
        hw_action_ctx_q     <= hw_action_ctx_q;
        IF jmm_c_i.assign_action = '1' THEN
          hw_action_id_q  <= jmm_d_i.action_id;
          hw_action_ctx_q <= jmm_d_i.context_id;
        END IF;

        xmm_ack_outstanding_q <= xmm_ack_outstanding_q;
        xmm_mmio_ack_q        <= xmm_mmio_ack_q;
        xmm_ack_q             <= '0';      

        IF NOT xmm_ack_outstanding_q THEN
          IF hw_assign_action_q = '1' THEN
            xmm_ack_outstanding_q                 <= TRUE;
            mmx_d_q.addr(31 DOWNTO 18)            <= (OTHERS => '0');
            mmx_d_q.addr(17 DOWNTO 16)            <= "01";
            mmx_d_q.addr(15 DOWNTO 12)            <= hw_action_id_q;
            mmx_d_q.addr(11 DOWNTO 0)             <= ACTION_CONTEXT_REG;
            mmx_d_q.data(31 DOWNTO CONTEXT_BITS)  <= (OTHERS => '0');
            mmx_d_q.data(CONTEXT_BITS-1 DOWNTO 0) <= hw_action_ctx_q;
            mmx_d_q.wr_strobe                     <= '1';
            hw_assign_action_q                    <= '0';
            xmm_mmio_ack_q                        <= '0';
          ELSIF (mmio_action_write_q OR mmio_action_read_q) = '1' THEN
            xmm_ack_outstanding_q <= TRUE;
            mmx_d_q.addr          <= mmio_action_addr_q;
            mmx_d_q.data          <= mmio_action_data_q;
            mmx_d_q.wr_strobe     <= mmio_action_write_q;
            mmx_d_q.rd_strobe     <= mmio_action_read_q;
            mmio_action_write_q   <= '0';
            mmio_action_read_q    <= '0';
            xmm_mmio_ack_q        <= '1';
          END IF;

        END IF;

        -- acknowledge from AXI master
        IF xmm_d_i.ack = '1' THEN
          xmm_ack_q             <= xmm_mmio_ack_q;
          xmm_ack_outstanding_q <= FALSE;
        END IF;

      END IF;                                     -- afu_reset = '1'
    END IF;                                       -- rising_edge(ha_pclock)
  END PROCESS axi_master_interface;

END ARCHITECTURE;<|MERGE_RESOLUTION|>--- conflicted
+++ resolved
@@ -766,27 +766,19 @@
         non_fatal_slave_errors_reset_q   <= (OTHERS => '0');
 
         -- Register inputs
-<<<<<<< HEAD
-        context_config_mmio_din(CTX_CFG_FIRST_SEQNO_INT_L DOWNTO CTX_CFG_FIRST_SEQNO_INT_R)  <= ha_mm_w_q.data(CTX_CFG_FIRST_SEQNO_L DOWNTO CTX_CFG_FIRST_SEQNO_R);
-        context_config_mmio_din(CTX_CFG_FIRST_JQIDX_INT_L DOWNTO CTX_CFG_FIRST_JQIDX_INT_R)  <= ha_mm_w_q.data(CTX_CFG_FIRST_JQIDX_L DOWNTO CTX_CFG_FIRST_JQIDX_R);
-        context_config_mmio_din(CTX_CFG_MAX_JQIDX_INT_L DOWNTO CTX_CFG_MAX_JQIDX_INT_R)      <= ha_mm_w_q.data(CTX_CFG_MAX_JQIDX_L DOWNTO CTX_CFG_MAX_JQIDX_R);
-        context_config_mmio_din(CTX_CFG_SAT_INT_L DOWNTO CTX_CFG_SAT_INT_R)                  <= ha_mm_w_q.data(CTX_CFG_SAT_L DOWNTO CTX_CFG_SAT_R);
-        context_config_mmio_din(CTX_CFG_ASGNINT_ENA_INT)                                     <= ha_mm_w_q.data(CTX_CFG_ASGNINT_ENA);
-        context_config_mmio_din(CTX_CFG_CPLINT_ENA_INT)                                      <= ha_mm_w_q.data(CTX_CFG_CPLINT_ENA);
-        context_config_mmio_din(CTX_CFG_DIRECT_MODE_INT)                                     <= ha_mm_w_q.data(CTX_CFG_DIRECT_MODE);
-=======
         IF regs_reset_q = '1' THEN
-          context_config_mmio_din <= (OTHERS => '0');
-          context_config_mmio_din <= (OTHERS => '0');
-          context_config_mmio_din <= (OTHERS => '0');
-          context_config_mmio_din <= (OTHERS => '0');
+          context_config_mmio_din  <= (OTHERS => '0');
+          context_seqno_mmio_din   <= (OTHERS => '0');
+          context_status_mmio_din  <= (OTHERS => '0');
+          context_command_mmio_din <= (OTHERS => '0');
         ELSE
           context_config_mmio_din(CTX_CFG_FIRST_SEQNO_INT_L DOWNTO CTX_CFG_FIRST_SEQNO_INT_R)  <= ha_mm_w_q.data(CTX_CFG_FIRST_SEQNO_L DOWNTO CTX_CFG_FIRST_SEQNO_R);
           context_config_mmio_din(CTX_CFG_FIRST_JQIDX_INT_L DOWNTO CTX_CFG_FIRST_JQIDX_INT_R)  <= ha_mm_w_q.data(CTX_CFG_FIRST_JQIDX_L DOWNTO CTX_CFG_FIRST_JQIDX_R);
           context_config_mmio_din(CTX_CFG_MAX_JQIDX_INT_L DOWNTO CTX_CFG_MAX_JQIDX_INT_R)      <= ha_mm_w_q.data(CTX_CFG_MAX_JQIDX_L DOWNTO CTX_CFG_MAX_JQIDX_R);
           context_config_mmio_din(CTX_CFG_SAT_INT_L DOWNTO CTX_CFG_SAT_INT_R)                  <= ha_mm_w_q.data(CTX_CFG_SAT_L DOWNTO CTX_CFG_SAT_R);
+          context_config_mmio_din(CTX_CFG_ASGNINT_ENA_INT)                                     <= ha_mm_w_q.data(CTX_CFG_ASGNINT_ENA);
+          context_config_mmio_din(CTX_CFG_CPLINT_ENA_INT)                                      <= ha_mm_w_q.data(CTX_CFG_CPLINT_ENA);
           context_config_mmio_din(CTX_CFG_DIRECT_MODE_INT)                                     <= ha_mm_w_q.data(CTX_CFG_DIRECT_MODE);
->>>>>>> 6c294860
 
           context_seqno_mmio_din                                                               <= context_seqno_mmio_dout;
 
@@ -1298,9 +1290,6 @@
         --
         -- MMIO register addresses
         --
-<<<<<<< HEAD
-        context_id_v                 := ha_mm_i.ad(PSL_HOST_CTX_ID_R + CONTEXT_BITS - 1 DOWNTO PSL_HOST_CTX_ID_R);
-=======
         regs_reset_q      <= regs_reset_q;
         regs_reset_addr_q <= regs_reset_addr_q;
         IF regs_reset_q = '1' THEN
@@ -1312,10 +1301,9 @@
             regs_reset_addr_q <= regs_reset_addr_q + 1;
           END IF;
         ELSE
-          context_id_v := ha_mm_i.ad(PSL_HOST_CTX_ID_L DOWNTO PSL_HOST_CTX_ID_R);          
-        END IF;
-
->>>>>>> 6c294860
+          context_id_v := ha_mm_i.ad(PSL_HOST_CTX_ID_R + CONTEXT_BITS - 1 DOWNTO PSL_HOST_CTX_ID_R);
+        END IF;
+
         context_config_mmio_addr     <= context_config_mmio_addr;
         context_seqno_mmio_addr      <= context_seqno_mmio_addr;
         context_status_mmio_addr     <= context_status_mmio_addr;
