----------------------------------------------------------------------------
----------------------------------------------------------------------------
--
-- Copyright 2016,2017 International Business Machines
--
-- Licensed under the Apache License, Version 2.0 (the "License");
-- you may not use this file except in compliance with the License.
-- You may obtain a copy of the License at
--
--     http://www.apache.org/licenses/LICENSE-2.0
--
-- Unless required by applicable law or agreed to in writing, software
-- distributed under the License is distributed on an "AS IS" BASIS,
-- WITHOUT WARRANTIES OR CONDITIONS OF ANY KIND, either express or implied.
-- See the License for the specific language governing permissions AND
-- limitations under the License.
--
----------------------------------------------------------------------------
----------------------------------------------------------------------------

  LIBRARY ieee;
<<<<<<< HEAD
  USE ieee.std_logic_1164.ALL;
  USE work.std_ulogic_function_support.ALL;
  USE work.std_ulogic_support.ALL;
  USE work.std_ulogic_unsigned.ALL;
  
=======
  USE ieee.std_logic_1164.all;
  USE ieee.std_logic_misc.all;
  USE ieee.std_logic_unsigned.all;
  USE ieee.numeric_std.all;

>>>>>>> 29a37ee4
  USE work.psl_accel_types.ALL;
  USE work.donut_types.ALL;
  

  LIBRARY unisim;							                -- only for DDRI_USED=TRUE
  USE unisim.vcomponents.all;                                                           -- only for DDRI_USED=TRUE

ENTITY psl_accel IS
  GENERIC (
    BRAM_USED  : BOOLEAN := FALSE;

    -- Parameters for Axi Master Bus Interface AXI_CARD_MEM0 : to DDR memory	        -- only for DDR3_USED=TRUE
    C_AXI_CARD_MEM0_ID_WIDTH       : integer   := C_DDR_AXI_ID_WIDTH;  		        -- only for DDR3_USED=TRUE
    C_AXI_CARD_MEM0_ADDR_WIDTH     : integer   := C_DDR_AXI_ADDR_WIDTH;	                -- only for DDR3_USED=TRUE
    C_AXI_CARD_MEM0_DATA_WIDTH     : integer   := C_DDR_AXI_DATA_WIDTH;	                -- only for DDR3_USED=TRUE
    C_AXI_CARD_MEM0_AWUSER_WIDTH   : integer   := C_DDR_AXI_AWUSER_WIDTH;               -- only for DDR3_USED=TRUE
    C_AXI_CARD_MEM0_ARUSER_WIDTH   : integer   := C_DDR_AXI_ARUSER_WIDTH;	        -- only for DDR3_USED=TRUE
    C_AXI_CARD_MEM0_WUSER_WIDTH    : integer   := C_DDR_AXI_WUSER_WIDTH;	        -- only for DDR3_USED=TRUE
    C_AXI_CARD_MEM0_RUSER_WIDTH    : integer   := C_DDR_AXI_RUSER_WIDTH;                -- only for DDR3_USED=TRUE
    C_AXI_CARD_MEM0_BUSER_WIDTH    : integer   := C_DDR_AXI_BUSER_WIDTH;                -- only for DDR3_USED=TRUE   

    -- Parameters for Axi Slave Bus Interface AXI_CTRL_REG
    C_AXI_CTRL_REG_DATA_WIDTH      : integer   := C_REG_DATA_WIDTH;
    C_AXI_CTRL_REG_ADDR_WIDTH      : integer   := C_REG_ADDR_WIDTH;

    -- Parameters for Axi Master Bus Interface AXI_HOST_MEM : to Host memory
    C_AXI_HOST_MEM_ID_WIDTH        : integer   := C_HOST_AXI_ID_WIDTH;
    C_AXI_HOST_MEM_ADDR_WIDTH      : integer   := C_HOST_AXI_ADDR_WIDTH;
    C_AXI_HOST_MEM_DATA_WIDTH      : integer   := C_HOST_AXI_DATA_WIDTH;
    C_AXI_HOST_MEM_AWUSER_WIDTH    : integer   := CONTEXT_BITS;
    C_AXI_HOST_MEM_ARUSER_WIDTH    : integer   := CONTEXT_BITS;
    C_AXI_HOST_MEM_WUSER_WIDTH     : integer   := C_HOST_AXI_WUSER_WIDTH;
    C_AXI_HOST_MEM_RUSER_WIDTH     : integer   := C_HOST_AXI_RUSER_WIDTH;
    C_AXI_HOST_MEM_BUSER_WIDTH     : integer   := C_HOST_AXI_BUSER_WIDTH
  );
  PORT(
    -- Accelerator Command Interface
    ah_cvalid                          : OUT   STD_LOGIC;  -- A valid command is present
    ah_ctag                            : OUT   STD_LOGIC_VECTOR(0 TO 7);  -- request id
    ah_com                             : OUT   STD_LOGIC_VECTOR(0 TO 12);  -- command PSL will execute
    ah_cpad                            : OUT   STD_LOGIC_VECTOR(0 TO 2);  -- prefetch attributes
    ah_cabt                            : OUT   STD_LOGIC_VECTOR(0 TO 2);  -- abort if translation intr is generated
    ah_cea                             : OUT   STD_LOGIC_VECTOR(0 TO 63);  -- Effective byte address for command
    ah_cch                             : OUT   STD_LOGIC_VECTOR(0 TO 15);  -- Context Handle
    ah_csize                           : OUT   STD_LOGIC_VECTOR(0 TO 11);  -- Number of bytes
    ha_croom                           : IN    STD_LOGIC_VECTOR(0 TO 7);  -- Commands PSL is prepared to accept

    -- command parity
    ah_ctagpar                         : OUT   STD_LOGIC;
    ah_compar                          : OUT   STD_LOGIC;
    ah_ceapar                          : OUT   STD_LOGIC;

    -- Accelerator Buffer Interfaces
    ha_brvalid                         : IN    STD_LOGIC;  -- A read transfer is present
    ha_brtag                           : IN    STD_LOGIC_VECTOR(0 TO 7);  -- Accelerator generated ID for read
    ha_brad                            : IN    STD_LOGIC_VECTOR(0 TO 5);  -- half line index of read data
    ah_brlat                           : OUT   STD_LOGIC_VECTOR(0 TO 3);  -- Read data ready latency
    ah_brdata                          : OUT   STD_LOGIC_VECTOR(0 TO 511);  -- Read data
    ah_brpar                           : OUT   STD_LOGIC_VECTOR(0 TO 7);  -- Read data parity
    ha_bwvalid                         : IN    STD_LOGIC;  -- A write data transfer is present
    ha_bwtag                           : IN    STD_LOGIC_VECTOR(0 TO 7);  -- Accelerator ID of the write
    ha_bwad                            : IN    STD_LOGIC_VECTOR(0 TO 5);  -- half line index of write data
    ha_bwdata                          : IN    STD_LOGIC_VECTOR(0 TO 511);  -- Write data
    ha_bwpar                           : IN    STD_LOGIC_VECTOR(0 TO 7);  -- Write data parity

    -- buffer tag parity
    ha_brtagpar                        : IN    STD_LOGIC;
    ha_bwtagpar                        : IN    STD_LOGIC;

    -- PSL Response Interface
    ha_rvalid                          : IN    STD_LOGIC;  --A response is present
    ha_rtag                            : IN    STD_LOGIC_VECTOR(0 TO 7);  --Accelerator generated request ID
    ha_response                        : IN    STD_LOGIC_VECTOR(0 TO 7);  --response code
    ha_rcredits                        : IN    STD_LOGIC_VECTOR(0 TO 8);  --twos compliment number of credits
    ha_rcachestate                     : IN    STD_LOGIC_VECTOR(0 TO 1);  --Resultant Cache State
    ha_rcachepos                       : IN    STD_LOGIC_VECTOR(0 TO 12);  --Cache location id
    ha_rtagpar                         : IN    STD_LOGIC;

    -- MMIO Interface
    ha_mmval                           : IN    STD_LOGIC;  -- A valid MMIO is present
    ha_mmrnw                           : IN    STD_LOGIC;  -- 1 = read, 0 = write
    ha_mmdw                            : IN    STD_LOGIC;  -- 1 = doubleword, 0 = word
    ha_mmad                            : IN    STD_LOGIC_VECTOR(0 TO 23);  -- mmio address
    ha_mmdata                          : IN    STD_LOGIC_VECTOR(0 TO 63);  -- Write data
    ha_mmcfg                           : IN    STD_LOGIC;  -- mmio is to afu descriptor space
    ah_mmack                           : OUT   STD_LOGIC;  -- Write is complete or Read is valid pulse
    ah_mmdata                          : OUT   STD_LOGIC_VECTOR(0 TO 63);  -- Read data

    -- mmio parity
    ha_mmadpar                         : IN    STD_LOGIC;
    ha_mmdatapar                       : IN    STD_LOGIC;
    ah_mmdatapar                       : OUT   STD_LOGIC;

    -- Accelerator Control Interface
    ha_jval                            : IN    STD_LOGIC;  -- A valid job control command is present
    ha_jcom                            : IN    STD_LOGIC_VECTOR(0 TO 7);  -- Job control command opcode
    ha_jea                             : IN    STD_LOGIC_VECTOR(0 TO 63);  -- Save/Restore address
    ah_jrunning                        : OUT   STD_LOGIC;  -- Accelerator is running level
    ah_jdone                           : OUT   STD_LOGIC;  -- Accelerator is finished pulse
    ah_jcack                           : OUT   STD_LOGIC;  -- Accelerator is with context llcmd pulse
    ah_jerror                          : OUT   STD_LOGIC_VECTOR(0 TO 63);  -- Accelerator error code. 0 = success
    ah_tbreq                           : OUT   STD_LOGIC;  -- Timebase request pulse
    ah_jyield                          : OUT   STD_LOGIC;  -- Accelerator wants to stop
    ha_jeapar                          : IN    STD_LOGIC;
    ha_jcompar                         : IN    STD_LOGIC;
    ah_paren                           : OUT   STD_LOGIC;

    -- DDR3 SDRAM Interface
    c1_sys_clk_p                       : IN    STD_LOGIC;                               -- only for DDR3_USED=TRUE
    c1_sys_clk_n                       : IN    STD_LOGIC;                               -- only for DDR3_USED=TRUE
    c1_ddr3_addr                       : OUT   STD_LOGIC_VECTOR(15 DOWNTO 0);           -- only for DDR3_USED=TRUE
    c1_ddr3_ba                         : OUT   STD_LOGIC_VECTOR(2 DOWNTO 0);            -- only for DDR3_USED=TRUE
    c1_ddr3_ras_n                      : OUT   STD_LOGIC;                               -- only for DDR3_USED=TRUE
    c1_ddr3_cas_n                      : OUT   STD_LOGIC;                               -- only for DDR3_USED=TRUE
    c1_ddr3_reset_n                    : OUT   STD_LOGIC;                               -- only for DDR3_USED=TRUE
    c1_ddr3_cs_n                       : OUT   STD_LOGIC_VECTOR(1 DOWNTO 0);            -- only for DDR3_USED=TRUE
    c1_ddr3_cke                        : OUT   STD_LOGIC_VECTOR(1 DOWNTO 0);            -- only for DDR3_USED=TRUE
    c1_ddr3_ck_p                       : OUT   STD_LOGIC_VECTOR(1 DOWNTO 0);            -- only for DDR3_USED=TRUE
    c1_ddr3_ck_n                       : OUT   STD_LOGIC_VECTOR(1 DOWNTO 0);            -- only for DDR3_USED=TRUE
    c1_ddr3_we_n                       : OUT   STD_LOGIC;                               -- only for DDR3_USED=TRUE
    c1_ddr3_dm                         : OUT   STD_LOGIC_VECTOR(8 DOWNTO 0);            -- only for DDR3_USED=TRUE
    c1_ddr3_dq                         : INOUT STD_LOGIC_VECTOR(71 DOWNTO 0);           -- only for DDR3_USED=TRUE
    c1_ddr3_dqs_p                      : INOUT STD_LOGIC_VECTOR(8 DOWNTO 0);            -- only for DDR3_USED=TRUE
    c1_ddr3_dqs_n                      : INOUT STD_LOGIC_VECTOR(8 DOWNTO 0);            -- only for DDR3_USED=TRUE
    c1_ddr3_odt                        : OUT   STD_LOGIC_VECTOR(1 DOWNTO 0);            -- only for DDR3_USED=TRUE

    -- DDR4 SDRAM Interface
-- TODO:    dbg_bus                            : OUT   STD_LOGIC_VECTOR(511 DOWNTO 0);  -- only for DDR4_USED=TRUE
    c0_sys_clk_p                       : IN    STD_LOGIC;                               -- only for DDR4_USED=TRUE
    c0_sys_clk_n                       : IN    STD_LOGIC;                               -- only for DDR4_USED=TRUE
    c0_ddr4_adr                        : OUT   STD_LOGIC_VECTOR(16 DOWNTO 0);           -- only for DDR4_USED=TRUE
    c0_ddr4_ba                         : OUT   STD_LOGIC_VECTOR(1 DOWNTO 0);            -- only for DDR4_USED=TRUE
    c0_ddr4_cke                        : OUT   STD_LOGIC_VECTOR(0 DOWNTO 0);            -- only for DDR4_USED=TRUE
    c0_ddr4_cs_n                       : OUT   STD_LOGIC_VECTOR(0 DOWNTO 0);            -- only for DDR4_USED=TRUE
    c0_ddr4_dm_dbi_n                   : INOUT STD_LOGIC_VECTOR(8 DOWNTO 0);            -- only for DDR4_USED=TRUE
    c0_ddr4_dq                         : INOUT STD_LOGIC_VECTOR(71 DOWNTO 0);           -- only for DDR4_USED=TRUE
    c0_ddr4_dqs_c                      : INOUT STD_LOGIC_VECTOR(8 DOWNTO 0);            -- only for DDR4_USED=TRUE
    c0_ddr4_dqs_t                      : INOUT STD_LOGIC_VECTOR(8 DOWNTO 0);            -- only for DDR4_USED=TRUE
    c0_ddr4_odt                        : OUT   STD_LOGIC_VECTOR(0 DOWNTO 0);            -- only for DDR4_USED=TRUE
    c0_ddr4_bg                         : OUT   STD_LOGIC_VECTOR(0 DOWNTO 0);            -- only for DDR4_USED=TRUE
    c0_ddr4_reset_n                    : OUT   STD_LOGIC;                               -- only for DDR4_USED=TRUE
    c0_ddr4_act_n                      : OUT   STD_LOGIC;                               -- only for DDR4_USED=TRUE
    c0_ddr4_ck_c                       : OUT   STD_LOGIC_VECTOR(0 DOWNTO 0);            -- only for DDR4_USED=TRUE
    c0_ddr4_ck_t                       : OUT   STD_LOGIC_VECTOR(0 DOWNTO 0);            -- only for DDR4_USED=TRUE
-- TODO:    c0_ddr4_ten                        : OUT   STD_LOGIC;                       -- only for DDR4_USED=TRUE

    -- Clock inputs for SDRAM
    refclk200_p                        : IN    STD_LOGIC;                               -- only for DDRI_USED=TRUE
    refclk200_n                        : IN    STD_LOGIC;                               -- only for DDRI_USED=TRUE

    -- Host Clock input
    ha_pclock                          : IN    STD_LOGIC
  );
END psl_accel;


ARCHITECTURE psl_accel OF psl_accel IS
  --
  -- DONUT
  --
  COMPONENT donut
    PORT (
      ah_cvalid                : OUT STD_LOGIC;
      ah_ctag                  : OUT STD_LOGIC_VECTOR(0 TO 7);
      ah_com                   : OUT STD_LOGIC_VECTOR(0 TO 12);
      ah_cabt                  : OUT STD_LOGIC_VECTOR(0 TO 2);
      ah_cea                   : OUT STD_LOGIC_VECTOR(0 TO 63);
      ah_cch                   : OUT STD_LOGIC_VECTOR(0 TO 15);
      ah_csize                 : OUT STD_LOGIC_VECTOR(0 TO 11);
      ha_croom                 : IN  STD_LOGIC_VECTOR(0 TO 7);
      ah_ctagpar               : OUT STD_LOGIC;
      ah_compar                : OUT STD_LOGIC;
      ah_ceapar                : OUT STD_LOGIC;
      ha_brvalid               : IN  STD_LOGIC;
      ha_brtag                 : IN  STD_LOGIC_VECTOR(0 TO 7);
      ha_brad                  : IN  STD_LOGIC_VECTOR(0 TO 5);
      ah_brlat                 : OUT STD_LOGIC_VECTOR(0 TO 3);
      ah_brdata                : OUT STD_LOGIC_VECTOR(0 TO 511);
      ah_brpar                 : OUT STD_LOGIC_VECTOR(0 TO 7);
      ha_bwvalid               : IN  STD_LOGIC;
      ha_bwtag                 : IN  STD_LOGIC_VECTOR(0 TO 7);
      ha_bwad                  : IN  STD_LOGIC_VECTOR(0 TO 5);
      ha_bwdata                : IN  STD_LOGIC_VECTOR(0 TO 511);
      ha_bwpar                 : IN  STD_LOGIC_VECTOR(0 TO 7);
      ha_brtagpar              : IN  STD_LOGIC;
      ha_bwtagpar              : IN  STD_LOGIC;
      ha_rvalid                : IN  STD_LOGIC;
      ha_rtag                  : IN  STD_LOGIC_VECTOR(0 TO 7);
      ha_response              : IN  STD_LOGIC_VECTOR(0 TO 7);
      ha_rcredits              : IN  STD_LOGIC_VECTOR(0 TO 8);
      ha_rcachestate           : IN  STD_LOGIC_VECTOR(0 TO 1);
      ha_rcachepos             : IN  STD_LOGIC_VECTOR(0 TO 12);
      ha_rtagpar               : IN  STD_LOGIC;
      ha_mmval                 : IN  STD_LOGIC;
      ha_mmrnw                 : IN  STD_LOGIC;
      ha_mmdw                  : IN  STD_LOGIC;
      ha_mmad                  : IN  STD_LOGIC_VECTOR(0 TO 23);
      ha_mmdata                : IN  STD_LOGIC_VECTOR(0 TO 63);
      ha_mmcfg                 : IN  STD_LOGIC;
      ah_mmack                 : OUT STD_LOGIC;
      ah_mmdata                : OUT STD_LOGIC_VECTOR(0 TO 63);
      ha_mmadpar               : IN  STD_LOGIC;
      ha_mmdatapar             : IN  STD_LOGIC;
      ah_mmdatapar             : OUT STD_LOGIC;
      ha_jval                  : IN  STD_LOGIC;
      ha_jcom                  : IN  STD_LOGIC_VECTOR(0 TO 7);
      ha_jea                   : IN  STD_LOGIC_VECTOR(0 TO 63);
      ah_jrunning              : OUT STD_LOGIC;
      ah_jdone                 : OUT STD_LOGIC;
      ah_jcack                 : OUT STD_LOGIC;
      ah_jerror                : OUT STD_LOGIC_VECTOR(0 TO 63);
      ah_tbreq                 : OUT STD_LOGIC;
      ah_jyield                : OUT STD_LOGIC;
      ha_jeapar                : IN  STD_LOGIC;
      ha_jcompar               : IN  STD_LOGIC;
      ah_paren                 : OUT STD_LOGIC;
      ha_pclock                : IN  STD_LOGIC;
      --
      -- ACTION Interface
      --
      -- misc
      action_reset             : OUT STD_LOGIC;
      --
      -- Kernel AXI Master Interface
      xk_d_o                   : OUT XK_D_T;
      kx_d_i                   : IN  KX_D_T;
      --
      -- Kernel AXI Slave Interface
      sk_d_o                   : OUT SK_D_T;
      ks_d_i                   : IN  KS_D_T
    );
  END COMPONENT;

  --
  -- ACTION WRAPPER
  --
  COMPONENT action_wrapper
    GENERIC (
      -- Parameters for Axi Master Bus Interface AXI_CARD_MEM0 : to DDR memory
      C_M_AXI_CARD_MEM0_ID_WIDTH       : integer;
      C_M_AXI_CARD_MEM0_ADDR_WIDTH     : integer;
      C_M_AXI_CARD_MEM0_DATA_WIDTH     : integer;
      C_M_AXI_CARD_MEM0_AWUSER_WIDTH   : integer;
      C_M_AXI_CARD_MEM0_ARUSER_WIDTH   : integer;
      C_M_AXI_CARD_MEM0_WUSER_WIDTH    : integer;
      C_M_AXI_CARD_MEM0_RUSER_WIDTH    : integer;
      C_M_AXI_CARD_MEM0_BUSER_WIDTH    : integer;

      -- Parameters for Axi Slave Bus Interface AXI_CTRL_REG
      C_S_AXI_CTRL_REG_DATA_WIDTH      : integer;
      C_S_AXI_CTRL_REG_ADDR_WIDTH      : integer;

      -- Parameters for Axi Master Bus Interface AXI_HOST_MEM : to Host memory
      C_M_AXI_HOST_MEM_ID_WIDTH        : integer;
      C_M_AXI_HOST_MEM_ADDR_WIDTH      : integer;
      C_M_AXI_HOST_MEM_DATA_WIDTH      : integer;
      C_M_AXI_HOST_MEM_AWUSER_WIDTH    : integer;
      C_M_AXI_HOST_MEM_ARUSER_WIDTH    : integer;
      C_M_AXI_HOST_MEM_WUSER_WIDTH     : integer;
      C_M_AXI_HOST_MEM_RUSER_WIDTH     : integer;
      C_M_AXI_HOST_MEM_BUSER_WIDTH     : integer;
      INT_BITS                         : integer;
      CONTEXT_BITS                     : integer
    );

    PORT (
      ap_clk                     : IN STD_LOGIC;
      ap_rst_n                   : IN STD_LOGIC;
      int_req_ack                : in STD_LOGIC;
      int_req                    : out std_logic;
      int_src                    : out std_logic_vector(INT_BITS-2 DOWNTO 0);
      int_ctx                    : out std_logic_vector(CONTEXT_BITS-1 DOWNTO 0);       
       
      --                                                                                                -- only for DDRI_USED=TRUE
      -- AXI SDRAM Interface                                                                            -- only for DDRI_USED=TRUE
      m_axi_card_mem0_araddr     : OUT STD_LOGIC_VECTOR ( C_AXI_CARD_MEM0_ADDR_WIDTH-1 DOWNTO 0 );      -- only for DDRI_USED=TRUE
      m_axi_card_mem0_arburst    : OUT STD_LOGIC_VECTOR ( 1 DOWNTO 0 );                                 -- only for DDRI_USED=TRUE
      m_axi_card_mem0_arcache    : OUT STD_LOGIC_VECTOR ( 3 DOWNTO 0 );                                 -- only for DDRI_USED=TRUE
      m_axi_card_mem0_arid       : OUT STD_LOGIC_VECTOR ( C_AXI_CARD_MEM0_ID_WIDTH-1 DOWNTO 0 );        -- only for DDRI_USED=TRUE
      m_axi_card_mem0_arlen      : OUT STD_LOGIC_VECTOR ( 7 DOWNTO 0 );                                 -- only for DDRI_USED=TRUE
      m_axi_card_mem0_arlock     : OUT STD_LOGIC_VECTOR ( 1 DOWNTO 0 );                                 -- only for DDRI_USED=TRUE
      m_axi_card_mem0_arprot     : OUT STD_LOGIC_VECTOR ( 2 DOWNTO 0 );                                 -- only for DDRI_USED=TRUE
      m_axi_card_mem0_arqos      : OUT STD_LOGIC_VECTOR ( 3 DOWNTO 0 );                                 -- only for DDRI_USED=TRUE
      m_axi_card_mem0_arready    : IN  STD_LOGIC;                                                       -- only for DDRI_USED=TRUE
      m_axi_card_mem0_arregion   : OUT STD_LOGIC_VECTOR ( 3 DOWNTO 0 );                                 -- only for DDRI_USED=TRUE
      m_axi_card_mem0_arsize     : OUT STD_LOGIC_VECTOR ( 2 DOWNTO 0 );                                 -- only for DDRI_USED=TRUE
      m_axi_card_mem0_aruser     : OUT STD_LOGIC_VECTOR ( C_AXI_CARD_MEM0_ARUSER_WIDTH-1 DOWNTO 0 );    -- only for DDRI_USED=TRUE
      m_axi_card_mem0_arvalid    : OUT STD_LOGIC;                                                       -- only for DDRI_USED=TRUE
      m_axi_card_mem0_awaddr     : OUT STD_LOGIC_VECTOR ( C_AXI_CARD_MEM0_ADDR_WIDTH-1 DOWNTO 0 );      -- only for DDRI_USED=TRUE
      m_axi_card_mem0_awburst    : OUT STD_LOGIC_VECTOR ( 1 DOWNTO 0 );                                 -- only for DDRI_USED=TRUE
      m_axi_card_mem0_awcache    : OUT STD_LOGIC_VECTOR ( 3 DOWNTO 0 );                                 -- only for DDRI_USED=TRUE
      m_axi_card_mem0_awid       : OUT STD_LOGIC_VECTOR ( C_AXI_CARD_MEM0_ID_WIDTH-1 DOWNTO 0 );        -- only for DDRI_USED=TRUE
      m_axi_card_mem0_awlen      : OUT STD_LOGIC_VECTOR ( 7 DOWNTO 0 );                                 -- only for DDRI_USED=TRUE
      m_axi_card_mem0_awlock     : OUT STD_LOGIC_VECTOR ( 1 DOWNTO 0 );                                 -- only for DDRI_USED=TRUE
      m_axi_card_mem0_awprot     : OUT STD_LOGIC_VECTOR ( 2 DOWNTO 0 );                                 -- only for DDRI_USED=TRUE
      m_axi_card_mem0_awqos      : OUT STD_LOGIC_VECTOR ( 3 DOWNTO 0 );                                 -- only for DDRI_USED=TRUE
      m_axi_card_mem0_awready    : IN  STD_LOGIC;                                                       -- only for DDRI_USED=TRUE
      m_axi_card_mem0_awregion   : OUT STD_LOGIC_VECTOR ( 3 DOWNTO 0 );                                 -- only for DDRI_USED=TRUE
      m_axi_card_mem0_awsize     : OUT STD_LOGIC_VECTOR ( 2 DOWNTO 0 );                                 -- only for DDRI_USED=TRUE
      m_axi_card_mem0_awuser     : OUT STD_LOGIC_VECTOR ( C_AXI_CARD_MEM0_AWUSER_WIDTH-1 DOWNTO 0 );    -- only for DDRI_USED=TRUE
      m_axi_card_mem0_awvalid    : OUT STD_LOGIC;                                                       -- only for DDRI_USED=TRUE
      m_axi_card_mem0_bid        : IN  STD_LOGIC_VECTOR ( C_AXI_CARD_MEM0_ID_WIDTH-1 DOWNTO 0 );        -- only for DDRI_USED=TRUE
      m_axi_card_mem0_bready     : OUT STD_LOGIC;                                                       -- only for DDRI_USED=TRUE
      m_axi_card_mem0_bresp      : IN  STD_LOGIC_VECTOR ( 1 DOWNTO 0 );                                 -- only for DDRI_USED=TRUE
      m_axi_card_mem0_buser      : IN  STD_LOGIC_VECTOR ( C_AXI_CARD_MEM0_BUSER_WIDTH-1 DOWNTO 0 );     -- only for DDRI_USED=TRUE
      m_axi_card_mem0_bvalid     : IN  STD_LOGIC;                                                       -- only for DDRI_USED=TRUE
      m_axi_card_mem0_rdata      : IN  STD_LOGIC_VECTOR ( C_AXI_CARD_MEM0_DATA_WIDTH-1 DOWNTO 0 );      -- only for DDRI_USED=TRUE
      m_axi_card_mem0_rid        : IN  STD_LOGIC_VECTOR ( C_AXI_CARD_MEM0_ID_WIDTH-1 DOWNTO 0 );        -- only for DDRI_USED=TRUE
      m_axi_card_mem0_rlast      : IN  STD_LOGIC;                                                       -- only for DDRI_USED=TRUE
      m_axi_card_mem0_rready     : OUT STD_LOGIC;                                                       -- only for DDRI_USED=TRUE
      m_axi_card_mem0_rresp      : IN  STD_LOGIC_VECTOR ( 1 DOWNTO 0 );                                 -- only for DDRI_USED=TRUE
      m_axi_card_mem0_ruser      : IN  STD_LOGIC_VECTOR ( C_AXI_CARD_MEM0_RUSER_WIDTH-1 DOWNTO 0 );     -- only for DDRI_USED=TRUE
      m_axi_card_mem0_rvalid     : IN  STD_LOGIC;                                                       -- only for DDRI_USED=TRUE
      m_axi_card_mem0_wdata      : OUT STD_LOGIC_VECTOR ( C_AXI_CARD_MEM0_DATA_WIDTH-1 DOWNTO 0 );      -- only for DDRI_USED=TRUE
      m_axi_card_mem0_wlast      : OUT STD_LOGIC;                                                       -- only for DDRI_USED=TRUE
      m_axi_card_mem0_wready     : IN  STD_LOGIC;                                                       -- only for DDRI_USED=TRUE
      m_axi_card_mem0_wstrb      : OUT STD_LOGIC_VECTOR ( (C_AXI_CARD_MEM0_DATA_WIDTH/8)-1 DOWNTO 0 );  -- only for DDRI_USED=TRUE
      m_axi_card_mem0_wuser      : OUT STD_LOGIC_VECTOR ( C_AXI_CARD_MEM0_WUSER_WIDTH-1 DOWNTO 0 );     -- only for DDRI_USED=TRUE
      m_axi_card_mem0_wvalid     : OUT STD_LOGIC;                                                       -- only for DDRI_USED=TRUE
      --
      -- AXI Control Register Interface
      s_axi_ctrl_reg_araddr      : IN  STD_LOGIC_VECTOR ( C_AXI_CTRL_REG_ADDR_WIDTH-1 DOWNTO 0 );
      s_axi_ctrl_reg_arready     : OUT STD_LOGIC;
      s_axi_ctrl_reg_arvalid     : IN  STD_LOGIC;
      s_axi_ctrl_reg_awaddr      : IN  STD_LOGIC_VECTOR ( C_AXI_CTRL_REG_ADDR_WIDTH-1 DOWNTO 0 );
      s_axi_ctrl_reg_awready     : OUT STD_LOGIC;
      s_axi_ctrl_reg_awvalid     : IN  STD_LOGIC;
      s_axi_ctrl_reg_bready      : IN  STD_LOGIC;
      s_axi_ctrl_reg_bresp       : OUT STD_LOGIC_VECTOR ( 1 DOWNTO 0 );
      s_axi_ctrl_reg_bvalid      : OUT STD_LOGIC;
      s_axi_ctrl_reg_rdata       : OUT STD_LOGIC_VECTOR ( C_AXI_CTRL_REG_DATA_WIDTH-1 DOWNTO 0 );
      s_axi_ctrl_reg_rready      : IN  STD_LOGIC;
      s_axi_ctrl_reg_rresp       : OUT STD_LOGIC_VECTOR ( 1 DOWNTO 0 );
      s_axi_ctrl_reg_rvalid      : OUT STD_LOGIC;
      s_axi_ctrl_reg_wdata       : IN  STD_LOGIC_VECTOR ( C_AXI_CTRL_REG_DATA_WIDTH-1 DOWNTO 0 );
      s_axi_ctrl_reg_wready      : OUT STD_LOGIC;
      s_axi_ctrl_reg_wstrb       : IN  STD_LOGIC_VECTOR ( (C_AXI_CTRL_REG_DATA_WIDTH/8)-1 DOWNTO 0 );
      s_axi_ctrl_reg_wvalid      : IN  STD_LOGIC;
      --
      -- AXI Host Memory Interface
      m_axi_host_mem_araddr      : OUT STD_LOGIC_VECTOR ( C_AXI_HOST_MEM_ADDR_WIDTH-1 DOWNTO 0 );
      m_axi_host_mem_arburst     : OUT STD_LOGIC_VECTOR ( 1 DOWNTO 0 );
      m_axi_host_mem_arcache     : OUT STD_LOGIC_VECTOR ( 3 DOWNTO 0 );
      m_axi_host_mem_arid        : OUT STD_LOGIC_VECTOR ( C_AXI_HOST_MEM_ID_WIDTH-1 DOWNTO 0 );
      m_axi_host_mem_arlen       : OUT STD_LOGIC_VECTOR ( 7 DOWNTO 0 );
      m_axi_host_mem_arlock      : OUT STD_LOGIC_VECTOR ( 1 DOWNTO 0 );
      m_axi_host_mem_arprot      : OUT STD_LOGIC_VECTOR ( 2 DOWNTO 0 );
      m_axi_host_mem_arqos       : OUT STD_LOGIC_VECTOR ( 3 DOWNTO 0 );
      m_axi_host_mem_arready     : IN  STD_LOGIC;
      m_axi_host_mem_arregion    : OUT STD_LOGIC_VECTOR ( 3 DOWNTO 0 );
      m_axi_host_mem_arsize      : OUT STD_LOGIC_VECTOR ( 2 DOWNTO 0 );
      m_axi_host_mem_aruser      : OUT STD_LOGIC_VECTOR ( C_AXI_HOST_MEM_ARUSER_WIDTH-1 DOWNTO 0 );
      m_axi_host_mem_arvalid     : OUT STD_LOGIC;
      m_axi_host_mem_awaddr      : OUT STD_LOGIC_VECTOR ( C_AXI_HOST_MEM_ADDR_WIDTH-1 DOWNTO 0 );
      m_axi_host_mem_awburst     : OUT STD_LOGIC_VECTOR ( 1 DOWNTO 0 );
      m_axi_host_mem_awcache     : OUT STD_LOGIC_VECTOR ( 3 DOWNTO 0 );
      m_axi_host_mem_awid        : OUT STD_LOGIC_VECTOR ( C_AXI_HOST_MEM_ID_WIDTH-1 DOWNTO 0 );
      m_axi_host_mem_awlen       : OUT STD_LOGIC_VECTOR ( 7 DOWNTO 0 );
      m_axi_host_mem_awlock      : OUT STD_LOGIC_VECTOR ( 1 DOWNTO 0 );
      m_axi_host_mem_awprot      : OUT STD_LOGIC_VECTOR ( 2 DOWNTO 0 );
      m_axi_host_mem_awqos       : OUT STD_LOGIC_VECTOR ( 3 DOWNTO 0 );
      m_axi_host_mem_awready     : IN  STD_LOGIC;
      m_axi_host_mem_awregion    : OUT STD_LOGIC_VECTOR ( 3 DOWNTO 0 );
      m_axi_host_mem_awsize      : OUT STD_LOGIC_VECTOR ( 2 DOWNTO 0 );
      m_axi_host_mem_awuser      : OUT STD_LOGIC_VECTOR ( C_AXI_HOST_MEM_AWUSER_WIDTH-1 DOWNTO 0 );
      m_axi_host_mem_awvalid     : OUT STD_LOGIC;
      m_axi_host_mem_bid         : IN  STD_LOGIC_VECTOR ( C_AXI_HOST_MEM_ID_WIDTH-1 DOWNTO 0 );
      m_axi_host_mem_bready      : OUT STD_LOGIC;
      m_axi_host_mem_bresp       : IN  STD_LOGIC_VECTOR ( 1 DOWNTO 0 );
      m_axi_host_mem_buser       : IN  STD_LOGIC_VECTOR ( C_AXI_HOST_MEM_BUSER_WIDTH-1 DOWNTO 0 );
      m_axi_host_mem_bvalid      : IN  STD_LOGIC;
      m_axi_host_mem_rdata       : IN  STD_LOGIC_VECTOR ( C_AXI_HOST_MEM_DATA_WIDTH-1 DOWNTO 0 );
      m_axi_host_mem_rid         : IN  STD_LOGIC_VECTOR ( C_AXI_HOST_MEM_ID_WIDTH-1 DOWNTO 0 );
      m_axi_host_mem_rlast       : IN  STD_LOGIC;
      m_axi_host_mem_rready      : OUT STD_LOGIC;
      m_axi_host_mem_rresp       : IN  STD_LOGIC_VECTOR ( 1 DOWNTO 0 );
      m_axi_host_mem_ruser       : IN  STD_LOGIC_VECTOR ( C_AXI_HOST_MEM_RUSER_WIDTH-1 DOWNTO 0 );
      m_axi_host_mem_rvalid      : IN  STD_LOGIC;
      m_axi_host_mem_wdata       : OUT STD_LOGIC_VECTOR ( C_AXI_HOST_MEM_DATA_WIDTH-1 DOWNTO 0 );
      m_axi_host_mem_wlast       : OUT STD_LOGIC;
      m_axi_host_mem_wready      : IN  STD_LOGIC;
      m_axi_host_mem_wstrb       : OUT STD_LOGIC_VECTOR ( (C_AXI_HOST_MEM_DATA_WIDTH/8)-1 DOWNTO 0 );
      m_axi_host_mem_wuser       : OUT STD_LOGIC_VECTOR ( C_AXI_HOST_MEM_WUSER_WIDTH-1 DOWNTO 0 );
      m_axi_host_mem_wvalid      : OUT STD_LOGIC
    );
  END COMPONENT;

  --                                                                                            -- only for DDRI_USED=TRUE
  -- AXI Clock converter                                                                        -- only for DDRI_USED=TRUE
  --                                                                                            -- only for DDRI_USED=TRUE
  COMPONENT axi_clock_converter                                                                 -- only for DDRI_USED=TRUE
    PORT (                                                                                      -- only for DDRI_USED=TRUE
      s_axi_aclk      : IN  STD_LOGIC;                                                          -- only for DDRI_USED=TRUE
      s_axi_aresetn   : IN  STD_LOGIC;                                                          -- only for DDRI_USED=TRUE
      s_axi_awid      : IN  STD_LOGIC_VECTOR(C_AXI_CARD_MEM0_ID_WIDTH-1 DOWNTO 0);              -- only for DDRI_USED=TRUE
      s_axi_awaddr    : IN  STD_LOGIC_VECTOR(C_AXI_CARD_MEM0_ADDR_WIDTH-1 DOWNTO 0);            -- only for DDRI_USED=TRUE
      s_axi_awlen     : IN  STD_LOGIC_VECTOR(7 DOWNTO 0);                                       -- only for DDRI_USED=TRUE
      s_axi_awsize    : IN  STD_LOGIC_VECTOR(2 DOWNTO 0);                                       -- only for DDRI_USED=TRUE
      s_axi_awburst   : IN  STD_LOGIC_VECTOR(1 DOWNTO 0);                                       -- only for DDRI_USED=TRUE
      s_axi_awlock    : IN  STD_LOGIC_VECTOR(0 DOWNTO 0);                                       -- only for DDRI_USED=TRUE
      s_axi_awcache   : IN  STD_LOGIC_VECTOR(3 DOWNTO 0);                                       -- only for DDRI_USED=TRUE
      s_axi_awprot    : IN  STD_LOGIC_VECTOR(2 DOWNTO 0);                                       -- only for DDRI_USED=TRUE
      s_axi_awregion  : IN  STD_LOGIC_VECTOR(3 DOWNTO 0);                                       -- only for DDRI_USED=TRUE
      s_axi_awqos     : IN  STD_LOGIC_VECTOR(3 DOWNTO 0);                                       -- only for DDRI_USED=TRUE
      s_axi_awvalid   : IN  STD_LOGIC;                                                          -- only for DDRI_USED=TRUE
      s_axi_awready   : OUT STD_LOGIC;                                                          -- only for DDRI_USED=TRUE
      s_axi_wdata     : IN  STD_LOGIC_VECTOR(C_AXI_CARD_MEM0_DATA_WIDTH-1 DOWNTO 0);            -- only for DDRI_USED=TRUE
      s_axi_wstrb     : IN  STD_LOGIC_VECTOR((C_AXI_CARD_MEM0_DATA_WIDTH/8)-1 DOWNTO 0);        -- only for DDRI_USED=TRUE
      s_axi_wlast     : IN  STD_LOGIC;                                                          -- only for DDRI_USED=TRUE
      s_axi_wvalid    : IN  STD_LOGIC;                                                          -- only for DDRI_USED=TRUE
      s_axi_wready    : OUT STD_LOGIC;                                                          -- only for DDRI_USED=TRUE
      s_axi_bid       : OUT STD_LOGIC_VECTOR(C_AXI_CARD_MEM0_ID_WIDTH-1 DOWNTO 0);              -- only for DDRI_USED=TRUE
      s_axi_bresp     : OUT STD_LOGIC_VECTOR(1 DOWNTO 0);                                       -- only for DDRI_USED=TRUE
      s_axi_bvalid    : OUT STD_LOGIC;                                                          -- only for DDRI_USED=TRUE
      s_axi_bready    : IN  STD_LOGIC;                                                          -- only for DDRI_USED=TRUE
      s_axi_arid      : IN  STD_LOGIC_VECTOR(C_AXI_CARD_MEM0_ID_WIDTH-1 DOWNTO 0);              -- only for DDRI_USED=TRUE
      s_axi_araddr    : IN  STD_LOGIC_VECTOR(C_AXI_CARD_MEM0_ADDR_WIDTH-1 DOWNTO 0);            -- only for DDRI_USED=TRUE
      s_axi_arlen     : IN  STD_LOGIC_VECTOR(7 DOWNTO 0);                                       -- only for DDRI_USED=TRUE
      s_axi_arsize    : IN  STD_LOGIC_VECTOR(2 DOWNTO 0);                                       -- only for DDRI_USED=TRUE
      s_axi_arburst   : IN  STD_LOGIC_VECTOR(1 DOWNTO 0);                                       -- only for DDRI_USED=TRUE
      s_axi_arlock    : IN  STD_LOGIC_VECTOR(0 DOWNTO 0);                                       -- only for DDRI_USED=TRUE
      s_axi_arcache   : IN  STD_LOGIC_VECTOR(3 DOWNTO 0);                                       -- only for DDRI_USED=TRUE
      s_axi_arprot    : IN  STD_LOGIC_VECTOR(2 DOWNTO 0);                                       -- only for DDRI_USED=TRUE
      s_axi_arregion  : IN  STD_LOGIC_VECTOR(3 DOWNTO 0);                                       -- only for DDRI_USED=TRUE
      s_axi_arqos     : IN  STD_LOGIC_VECTOR(3 DOWNTO 0);                                       -- only for DDRI_USED=TRUE
      s_axi_arvalid   : IN  STD_LOGIC;                                                          -- only for DDRI_USED=TRUE
      s_axi_arready   : OUT STD_LOGIC;                                                          -- only for DDRI_USED=TRUE
      s_axi_rid       : OUT STD_LOGIC_VECTOR(C_AXI_CARD_MEM0_ID_WIDTH-1 DOWNTO 0);              -- only for DDRI_USED=TRUE
      s_axi_rdata     : OUT STD_LOGIC_VECTOR(C_AXI_CARD_MEM0_DATA_WIDTH-1 DOWNTO 0);            -- only for DDRI_USED=TRUE
      s_axi_rresp     : OUT STD_LOGIC_VECTOR(1 DOWNTO 0);                                       -- only for DDRI_USED=TRUE
      s_axi_rlast     : OUT STD_LOGIC;                                                          -- only for DDRI_USED=TRUE
      s_axi_rvalid    : OUT STD_LOGIC;                                                          -- only for DDRI_USED=TRUE
      s_axi_rready    : IN  STD_LOGIC;                                                          -- only for DDRI_USED=TRUE
      m_axi_aclk      : IN  STD_LOGIC;                                                          -- only for DDRI_USED=TRUE
      m_axi_aresetn   : IN  STD_LOGIC;                                                          -- only for DDRI_USED=TRUE
      m_axi_awid      : OUT STD_LOGIC_VECTOR(C_AXI_CARD_MEM0_ID_WIDTH-1 DOWNTO 0);              -- only for DDRI_USED=TRUE
      m_axi_awaddr    : OUT STD_LOGIC_VECTOR(C_AXI_CARD_MEM0_ADDR_WIDTH-1 DOWNTO 0);            -- only for DDRI_USED=TRUE
      m_axi_awlen     : OUT STD_LOGIC_VECTOR(7 DOWNTO 0);                                       -- only for DDRI_USED=TRUE
      m_axi_awsize    : OUT STD_LOGIC_VECTOR(2 DOWNTO 0);                                       -- only for DDRI_USED=TRUE
      m_axi_awburst   : OUT STD_LOGIC_VECTOR(1 DOWNTO 0);                                       -- only for DDRI_USED=TRUE
      m_axi_awlock    : OUT STD_LOGIC_VECTOR(0 DOWNTO 0);                                       -- only for DDRI_USED=TRUE
      m_axi_awcache   : OUT STD_LOGIC_VECTOR(3 DOWNTO 0);                                       -- only for DDRI_USED=TRUE
      m_axi_awprot    : OUT STD_LOGIC_VECTOR(2 DOWNTO 0);                                       -- only for DDRI_USED=TRUE
      m_axi_awregion  : OUT STD_LOGIC_VECTOR(3 DOWNTO 0);                                       -- only for DDRI_USED=TRUE
      m_axi_awqos     : OUT STD_LOGIC_VECTOR(3 DOWNTO 0);                                       -- only for DDRI_USED=TRUE
      m_axi_awvalid   : OUT STD_LOGIC;                                                          -- only for DDRI_USED=TRUE
      m_axi_awready   : IN  STD_LOGIC;                                                          -- only for DDRI_USED=TRUE
      m_axi_wdata     : OUT STD_LOGIC_VECTOR(C_AXI_CARD_MEM0_DATA_WIDTH-1 DOWNTO 0);            -- only for DDRI_USED=TRUE
      m_axi_wstrb     : OUT STD_LOGIC_VECTOR((C_AXI_CARD_MEM0_DATA_WIDTH/8)-1 DOWNTO 0);        -- only for DDRI_USED=TRUE
      m_axi_wlast     : OUT STD_LOGIC;                                                          -- only for DDRI_USED=TRUE
      m_axi_wvalid    : OUT STD_LOGIC;                                                          -- only for DDRI_USED=TRUE
      m_axi_wready    : IN  STD_LOGIC;                                                          -- only for DDRI_USED=TRUE
      m_axi_bid       : IN  STD_LOGIC_VECTOR(C_AXI_CARD_MEM0_ID_WIDTH-1 DOWNTO 0);              -- only for DDRI_USED=TRUE
      m_axi_bresp     : IN  STD_LOGIC_VECTOR(1 DOWNTO 0);                                       -- only for DDRI_USED=TRUE
      m_axi_bvalid    : IN  STD_LOGIC;                                                          -- only for DDRI_USED=TRUE
      m_axi_bready    : OUT STD_LOGIC;                                                          -- only for DDRI_USED=TRUE
      m_axi_arid      : OUT STD_LOGIC_VECTOR(C_AXI_CARD_MEM0_ID_WIDTH-1 DOWNTO 0);              -- only for DDRI_USED=TRUE
      m_axi_araddr    : OUT STD_LOGIC_VECTOR(C_AXI_CARD_MEM0_ADDR_WIDTH-1 DOWNTO 0);            -- only for DDRI_USED=TRUE
      m_axi_arlen     : OUT STD_LOGIC_VECTOR(7 DOWNTO 0);                                       -- only for DDRI_USED=TRUE
      m_axi_arsize    : OUT STD_LOGIC_VECTOR(2 DOWNTO 0);                                       -- only for DDRI_USED=TRUE
      m_axi_arburst   : OUT STD_LOGIC_VECTOR(1 DOWNTO 0);                                       -- only for DDRI_USED=TRUE
      m_axi_arlock    : OUT STD_LOGIC_VECTOR(0 DOWNTO 0);                                       -- only for DDRI_USED=TRUE
      m_axi_arcache   : OUT STD_LOGIC_VECTOR(3 DOWNTO 0);                                       -- only for DDRI_USED=TRUE
      m_axi_arprot    : OUT STD_LOGIC_VECTOR(2 DOWNTO 0);                                       -- only for DDRI_USED=TRUE
      m_axi_arregion  : OUT STD_LOGIC_VECTOR(3 DOWNTO 0);                                       -- only for DDRI_USED=TRUE
      m_axi_arqos     : OUT STD_LOGIC_VECTOR(3 DOWNTO 0);                                       -- only for DDRI_USED=TRUE
      m_axi_arvalid   : OUT STD_LOGIC;                                                          -- only for DDRI_USED=TRUE
      m_axi_arready   : IN  STD_LOGIC;                                                          -- only for DDRI_USED=TRUE
      m_axi_rid       : IN  STD_LOGIC_VECTOR(C_AXI_CARD_MEM0_ID_WIDTH-1 DOWNTO 0);              -- only for DDRI_USED=TRUE
      m_axi_rdata     : IN  STD_LOGIC_VECTOR(C_AXI_CARD_MEM0_DATA_WIDTH-1 DOWNTO 0);            -- only for DDRI_USED=TRUE
      m_axi_rresp     : IN  STD_LOGIC_VECTOR(1 DOWNTO 0);                                       -- only for DDRI_USED=TRUE
      m_axi_rlast     : IN  STD_LOGIC;                                                          -- only for DDRI_USED=TRUE
      m_axi_rvalid    : IN  STD_LOGIC;                                                          -- only for DDRI_USED=TRUE
      m_axi_rready    : OUT STD_LOGIC                                                           -- only for DDRI_USED=TRUE
    );                                                                                          -- only for DDRI_USED=TRUE
  END COMPONENT;                                                                                -- only for DDRI_USED=TRUE

  --                                                                                            -- only for BRAM_USED=TRUE
  -- BLOCK RAM                                                                                  -- only for BRAM_USED=TRUE
  --                                                                                            -- only for BRAM_USED=TRUE
  COMPONENT block_RAM                                                                           -- only for BRAM_USED=TRUE
    PORT (                                                                                      -- only for BRAM_USED=TRUE
      s_aclk              : IN  STD_LOGIC;                                                      -- only for BRAM_USED=TRUE
      s_aresetn           : IN  STD_LOGIC;                                                      -- only for BRAM_USED=TRUE
      s_axi_awid          : IN  STD_LOGIC_VECTOR(C_AXI_CARD_MEM0_ID_WIDTH-1 DOWNTO 0);          -- only for BRAM_USED=TRUE
      s_axi_awaddr        : IN  STD_LOGIC_VECTOR(31 DOWNTO 0);                                  -- only for BRAM_USED=TRUE
      s_axi_awlen         : IN  STD_LOGIC_VECTOR(7 DOWNTO 0);                                   -- only for BRAM_USED=TRUE
      s_axi_awsize        : IN  STD_LOGIC_VECTOR(2 DOWNTO 0);                                   -- only for BRAM_USED=TRUE
      s_axi_awburst       : IN  STD_LOGIC_VECTOR(1 DOWNTO 0);                                   -- only for BRAM_USED=TRUE
      s_axi_awvalid       : IN  STD_LOGIC;                                                      -- only for BRAM_USED=TRUE
      s_axi_awready       : OUT STD_LOGIC;                                                      -- only for BRAM_USED=TRUE
      s_axi_wdata         : IN  STD_LOGIC_VECTOR(255 DOWNTO 0);                                 -- only for BRAM_USED=TRUE
      s_axi_wstrb         : IN  STD_LOGIC_VECTOR((C_AXI_HOST_MEM_DATA_WIDTH/16)-1 DOWNTO 0);    -- only for BRAM_USED=TRUE
      s_axi_wlast         : IN  STD_LOGIC;                                                      -- only for BRAM_USED=TRUE
      s_axi_wvalid        : IN  STD_LOGIC;                                                      -- only for BRAM_USED=TRUE
      s_axi_wready        : OUT STD_LOGIC;                                                      -- only for BRAM_USED=TRUE
      s_axi_bid           : OUT STD_LOGIC_VECTOR(C_AXI_CARD_MEM0_ID_WIDTH-1 DOWNTO 0);          -- only for BRAM_USED=TRUE
      s_axi_bresp         : OUT STD_LOGIC_VECTOR(1 DOWNTO 0);                                   -- only for BRAM_USED=TRUE
      s_axi_bvalid        : OUT STD_LOGIC;                                                      -- only for BRAM_USED=TRUE
      s_axi_bready        : IN  STD_LOGIC;                                                      -- only for BRAM_USED=TRUE
      s_axi_arid          : IN  STD_LOGIC_VECTOR(C_AXI_CARD_MEM0_ID_WIDTH-1 DOWNTO 0);          -- only for BRAM_USED=TRUE
      s_axi_araddr        : IN  STD_LOGIC_VECTOR(31 DOWNTO 0);                                  -- only for BRAM_USED=TRUE
      s_axi_arlen         : IN  STD_LOGIC_VECTOR(7 DOWNTO 0);                                   -- only for BRAM_USED=TRUE
      s_axi_arsize        : IN  STD_LOGIC_VECTOR(2 DOWNTO 0);                                   -- only for BRAM_USED=TRUE
      s_axi_arburst       : IN  STD_LOGIC_VECTOR(1 DOWNTO 0);                                   -- only for BRAM_USED=TRUE
      s_axi_arvalid       : IN  STD_LOGIC;                                                      -- only for BRAM_USED=TRUE
      s_axi_arready       : OUT STD_LOGIC;                                                      -- only for BRAM_USED=TRUE
      s_axi_rid           : OUT STD_LOGIC_VECTOR(C_AXI_CARD_MEM0_ID_WIDTH-1 DOWNTO 0);          -- only for BRAM_USED=TRUE
      s_axi_rdata         : OUT STD_LOGIC_VECTOR(255 DOWNTO 0);                                 -- only for BRAM_USED=TRUE
      s_axi_rresp         : OUT STD_LOGIC_VECTOR(1 DOWNTO 0);                                   -- only for BRAM_USED=TRUE
      s_axi_rlast         : OUT STD_LOGIC;                                                      -- only for BRAM_USED=TRUE
      s_axi_rvalid        : OUT STD_LOGIC;                                                      -- only for BRAM_USED=TRUE
      s_axi_rready        : IN  STD_LOGIC                                                       -- only for BRAM_USED=TRUE
    );                                                                                          -- only for BRAM_USED=TRUE
  END COMPONENT;                                                                                -- only for BRAM_USED=TRUE

   --                                                                                                       -- only for DDR3_USED=TRUE
   -- DDR3 SDRAM                                                                                            -- only for DDR3_USED=TRUE
   --                                                                                                       -- only for DDR3_USED=TRUE
   COMPONENT ddr3sdram                                                                                      -- only for DDR3_USED=TRUE
     PORT (                                                                                                 -- only for DDR3_USED=TRUE
       c0_init_calib_complete       : OUT   STD_LOGIC;                                                      -- only for DDR3_USED=TRUE
       c0_sys_clk_p                 : IN    STD_LOGIC;                                                      -- only for DDR3_USED=TRUE
       c0_sys_clk_n                 : IN    STD_LOGIC;                                                      -- only for DDR3_USED=TRUE
       c0_ddr3_addr                 : OUT   STD_LOGIC_VECTOR(15 DOWNTO 0);                                  -- only for DDR3_USED=TRUE
       c0_ddr3_ba                   : OUT   STD_LOGIC_VECTOR(2 DOWNTO 0);                                   -- only for DDR3_USED=TRUE
       c0_ddr3_cas_n                : OUT   STD_LOGIC;                                                      -- only for DDR3_USED=TRUE
       c0_ddr3_cke                  : OUT   STD_LOGIC_VECTOR(1 DOWNTO 0);                                   -- only for DDR3_USED=TRUE
       c0_ddr3_ck_n                 : OUT   STD_LOGIC_VECTOR(1 DOWNTO 0);                                   -- only for DDR3_USED=TRUE
       c0_ddr3_ck_p                 : OUT   STD_LOGIC_VECTOR(1 DOWNTO 0);                                   -- only for DDR3_USED=TRUE
       c0_ddr3_cs_n                 : OUT   STD_LOGIC_VECTOR(1 DOWNTO 0);                                   -- only for DDR3_USED=TRUE
       c0_ddr3_dq                   : INOUT STD_LOGIC_VECTOR(71 DOWNTO 0);                                  -- only for DDR3_USED=TRUE
       c0_ddr3_dqs_n                : INOUT STD_LOGIC_VECTOR(8 DOWNTO 0);                                   -- only for DDR3_USED=TRUE
       c0_ddr3_dqs_p                : INOUT STD_LOGIC_VECTOR(8 DOWNTO 0);                                   -- only for DDR3_USED=TRUE
       c0_ddr3_odt                  : OUT   STD_LOGIC_VECTOR(1 DOWNTO 0);                                   -- only for DDR3_USED=TRUE
       c0_ddr3_ras_n                : OUT   STD_LOGIC;                                                      -- only for DDR3_USED=TRUE
       c0_ddr3_reset_n              : OUT   STD_LOGIC;                                                      -- only for DDR3_USED=TRUE
       c0_ddr3_we_n                 : OUT   STD_LOGIC;                                                      -- only for DDR3_USED=TRUE
       c0_ddr3_ui_clk               : OUT   STD_LOGIC;                                                      -- only for DDR3_USED=TRUE
       c0_ddr3_ui_clk_sync_rst      : OUT   STD_LOGIC;                                                      -- only for DDR3_USED=TRUE
       c0_ddr3_aresetn              : IN    STD_LOGIC;                                                      -- only for DDR3_USED=TRUE
       c0_ddr3_s_axi_ctrl_awvalid   : IN    STD_LOGIC;                                                      -- only for DDR3_USED=TRUE
       c0_ddr3_s_axi_ctrl_awready   : OUT   STD_LOGIC;                                                      -- only for DDR3_USED=TRUE
       c0_ddr3_s_axi_ctrl_awaddr    : IN    STD_LOGIC_VECTOR(C_AXI_CTRL_REG_ADDR_WIDTH-1 DOWNTO 0);         -- only for DDR3_USED=TRUE
       c0_ddr3_s_axi_ctrl_wvalid    : IN    STD_LOGIC;                                                      -- only for DDR3_USED=TRUE
       c0_ddr3_s_axi_ctrl_wready    : OUT   STD_LOGIC;                                                      -- only for DDR3_USED=TRUE
       c0_ddr3_s_axi_ctrl_wdata     : IN    STD_LOGIC_VECTOR(C_AXI_CTRL_REG_DATA_WIDTH-1 DOWNTO 0);         -- only for DDR3_USED=TRUE
       c0_ddr3_s_axi_ctrl_bvalid    : OUT   STD_LOGIC;                                                      -- only for DDR3_USED=TRUE
       c0_ddr3_s_axi_ctrl_bready    : IN    STD_LOGIC;                                                      -- only for DDR3_USED=TRUE
       c0_ddr3_s_axi_ctrl_bresp     : OUT   STD_LOGIC_VECTOR(1 DOWNTO 0);                                   -- only for DDR3_USED=TRUE
       c0_ddr3_s_axi_ctrl_arvalid   : IN    STD_LOGIC;                                                      -- only for DDR3_USED=TRUE
       c0_ddr3_s_axi_ctrl_arready   : OUT   STD_LOGIC;                                                      -- only for DDR3_USED=TRUE
       c0_ddr3_s_axi_ctrl_araddr    : IN    STD_LOGIC_VECTOR(C_AXI_CTRL_REG_ADDR_WIDTH-1 DOWNTO 0);         -- only for DDR3_USED=TRUE
       c0_ddr3_s_axi_ctrl_rvalid    : OUT   STD_LOGIC;                                                      -- only for DDR3_USED=TRUE
       c0_ddr3_s_axi_ctrl_rready    : IN    STD_LOGIC;                                                      -- only for DDR3_USED=TRUE
       c0_ddr3_s_axi_ctrl_rdata     : OUT   STD_LOGIC_VECTOR(C_AXI_CTRL_REG_DATA_WIDTH-1 DOWNTO 0);         -- only for DDR3_USED=TRUE
       c0_ddr3_s_axi_ctrl_rresp     : OUT   STD_LOGIC_VECTOR(1 DOWNTO 0);                                   -- only for DDR3_USED=TRUE
       c0_ddr3_interrupt            : OUT   STD_LOGIC;                                                      -- only for DDR3_USED=TRUE
       c0_ddr3_s_axi_awid           : IN    STD_LOGIC_VECTOR(C_AXI_CARD_MEM0_ID_WIDTH-1 DOWNTO 0);          -- only for DDR3_USED=TRUE
       c0_ddr3_s_axi_awaddr         : IN    STD_LOGIC_VECTOR(C_AXI_CARD_MEM0_ADDR_WIDTH-1 DOWNTO 0);        -- only for DDR3_USED=TRUE
       c0_ddr3_s_axi_awlen          : IN    STD_LOGIC_VECTOR(7 DOWNTO 0);                                   -- only for DDR3_USED=TRUE
       c0_ddr3_s_axi_awsize         : IN    STD_LOGIC_VECTOR(2 DOWNTO 0);                                   -- only for DDR3_USED=TRUE
       c0_ddr3_s_axi_awburst        : IN    STD_LOGIC_VECTOR(1 DOWNTO 0);                                   -- only for DDR3_USED=TRUE
       c0_ddr3_s_axi_awlock         : IN    STD_LOGIC_VECTOR(0 DOWNTO 0);                                   -- only for DDR3_USED=TRUE
       c0_ddr3_s_axi_awcache        : IN    STD_LOGIC_VECTOR(3 DOWNTO 0);                                   -- only for DDR3_USED=TRUE
       c0_ddr3_s_axi_awprot         : IN    STD_LOGIC_VECTOR(2 DOWNTO 0);                                   -- only for DDR3_USED=TRUE
       c0_ddr3_s_axi_awqos          : IN    STD_LOGIC_VECTOR(3 DOWNTO 0);                                   -- only for DDR3_USED=TRUE
       c0_ddr3_s_axi_awvalid        : IN    STD_LOGIC;                                                      -- only for DDR3_USED=TRUE
       c0_ddr3_s_axi_awready        : OUT   STD_LOGIC;                                                      -- only for DDR3_USED=TRUE
       c0_ddr3_s_axi_wdata          : IN    STD_LOGIC_VECTOR(C_AXI_CARD_MEM0_DATA_WIDTH-1 DOWNTO 0);        -- only for DDR3_USED=TRUE
       c0_ddr3_s_axi_wstrb          : IN    STD_LOGIC_VECTOR((C_AXI_CARD_MEM0_DATA_WIDTH/8)-1 DOWNTO 0);    -- only for DDR3_USED=TRUE
       c0_ddr3_s_axi_wlast          : IN    STD_LOGIC;                                                      -- only for DDR3_USED=TRUE
       c0_ddr3_s_axi_wvalid         : IN    STD_LOGIC;                                                      -- only for DDR3_USED=TRUE
       c0_ddr3_s_axi_wready         : OUT   STD_LOGIC;                                                      -- only for DDR3_USED=TRUE
       c0_ddr3_s_axi_bready         : IN    STD_LOGIC;                                                      -- only for DDR3_USED=TRUE
       c0_ddr3_s_axi_bid            : OUT   STD_LOGIC_VECTOR(C_AXI_CARD_MEM0_ID_WIDTH-1 DOWNTO 0);          -- only for DDR3_USED=TRUE
       c0_ddr3_s_axi_bresp          : OUT   STD_LOGIC_VECTOR(1 DOWNTO 0);                                   -- only for DDR3_USED=TRUE
       c0_ddr3_s_axi_bvalid         : OUT   STD_LOGIC;                                                      -- only for DDR3_USED=TRUE
       c0_ddr3_s_axi_arid           : IN    STD_LOGIC_VECTOR(C_AXI_CARD_MEM0_ID_WIDTH-1 DOWNTO 0);          -- only for DDR3_USED=TRUE
       c0_ddr3_s_axi_araddr         : IN    STD_LOGIC_VECTOR(C_AXI_CARD_MEM0_ADDR_WIDTH-1 DOWNTO 0);        -- only for DDR3_USED=TRUE
       c0_ddr3_s_axi_arlen          : IN    STD_LOGIC_VECTOR(7 DOWNTO 0);                                   -- only for DDR3_USED=TRUE
       c0_ddr3_s_axi_arsize         : IN    STD_LOGIC_VECTOR(2 DOWNTO 0);                                   -- only for DDR3_USED=TRUE
       c0_ddr3_s_axi_arburst        : IN    STD_LOGIC_VECTOR(1 DOWNTO 0);                                   -- only for DDR3_USED=TRUE
       c0_ddr3_s_axi_arlock         : IN    STD_LOGIC_VECTOR(0 DOWNTO 0);                                   -- only for DDR3_USED=TRUE
       c0_ddr3_s_axi_arcache        : IN    STD_LOGIC_VECTOR(3 DOWNTO 0);                                   -- only for DDR3_USED=TRUE
       c0_ddr3_s_axi_arprot         : IN    STD_LOGIC_VECTOR(2 DOWNTO 0);                                   -- only for DDR3_USED=TRUE
       c0_ddr3_s_axi_arqos          : IN    STD_LOGIC_VECTOR(3 DOWNTO 0);                                   -- only for DDR3_USED=TRUE
       c0_ddr3_s_axi_arvalid        : IN    STD_LOGIC;                                                      -- only for DDR3_USED=TRUE
       c0_ddr3_s_axi_arready        : OUT   STD_LOGIC;                                                      -- only for DDR3_USED=TRUE
       c0_ddr3_s_axi_rready         : IN    STD_LOGIC;                                                      -- only for DDR3_USED=TRUE
       c0_ddr3_s_axi_rlast          : OUT   STD_LOGIC;                                                      -- only for DDR3_USED=TRUE
       c0_ddr3_s_axi_rvalid         : OUT   STD_LOGIC;                                                      -- only for DDR3_USED=TRUE
       c0_ddr3_s_axi_rresp          : OUT   STD_LOGIC_VECTOR(1 DOWNTO 0);                                   -- only for DDR3_USED=TRUE
       c0_ddr3_s_axi_rid            : OUT   STD_LOGIC_VECTOR(C_AXI_CARD_MEM0_ID_WIDTH-1 DOWNTO 0);          -- only for DDR3_USED=TRUE
       c0_ddr3_s_axi_rdata          : OUT   STD_LOGIC_VECTOR(C_AXI_CARD_MEM0_DATA_WIDTH-1 DOWNTO 0);        -- only for DDR3_USED=TRUE
       sys_rst                      : IN    STD_LOGIC                                                       -- only for DDR3_USED=TRUE
     );                                                                                                     -- only for DDR3_USED=TRUE
   END COMPONENT;                                                                                           -- only for DDR3_USED=TRUE

   --                                                                                                       -- only for DDR4_USED=TRUE
   -- DDR4 SDRAM                                                                                            -- only for DDR4_USED=TRUE
   --                                                                                                       -- only for DDR4_USED=TRUE
   COMPONENT ddr4sdram                                                                                      -- only for DDR4_USED=TRUE
     PORT (                                                                                                 -- only for DDR4_USED=TRUE
       c0_init_calib_complete      : OUT   STD_LOGIC;                                                       -- only for DDR4_USED=TRUE
       dbg_clk                     : OUT   STD_LOGIC;                                                       -- only for DDR4_USED=TRUE
       c0_sys_clk_p                : IN    STD_LOGIC;                                                       -- only for DDR4_USED=TRUE
       c0_sys_clk_n                : IN    STD_LOGIC;                                                       -- only for DDR4_USED=TRUE
       dbg_bus                     : OUT   STD_LOGIC_VECTOR(C_AXI_CARD_MEM0_DATA_WIDTH-1 DOWNTO 0);         -- only for DDR4_USED=TRUE
       c0_ddr4_adr                 : OUT   STD_LOGIC_VECTOR(16 DOWNTO 0);                                   -- only for DDR4_USED=TRUE
       c0_ddr4_ba                  : OUT   STD_LOGIC_VECTOR(1 DOWNTO 0);                                    -- only for DDR4_USED=TRUE
       c0_ddr4_cke                 : OUT   STD_LOGIC_VECTOR(0 DOWNTO 0);                                    -- only for DDR4_USED=TRUE
       c0_ddr4_cs_n                : OUT   STD_LOGIC_VECTOR(0 DOWNTO 0);                                    -- only for DDR4_USED=TRUE
       c0_ddr4_dm_dbi_n            : INOUT STD_LOGIC_VECTOR(8 DOWNTO 0);                                    -- only for DDR4_USED=TRUE
       c0_ddr4_dq                  : INOUT STD_LOGIC_VECTOR(71 DOWNTO 0);                                   -- only for DDR4_USED=TRUE
       c0_ddr4_dqs_c               : INOUT STD_LOGIC_VECTOR(8 DOWNTO 0);                                    -- only for DDR4_USED=TRUE
       c0_ddr4_dqs_t               : INOUT STD_LOGIC_VECTOR(8 DOWNTO 0);                                    -- only for DDR4_USED=TRUE
       c0_ddr4_odt                 : OUT   STD_LOGIC_VECTOR(0 DOWNTO 0);                                    -- only for DDR4_USED=TRUE
       c0_ddr4_bg                  : OUT   STD_LOGIC_VECTOR(0 DOWNTO 0);                                    -- only for DDR4_USED=TRUE
       c0_ddr4_reset_n             : OUT   STD_LOGIC;                                                       -- only for DDR4_USED=TRUE
       c0_ddr4_act_n               : OUT   STD_LOGIC;                                                       -- only for DDR4_USED=TRUE
       c0_ddr4_ck_c                : OUT   STD_LOGIC_VECTOR(0 DOWNTO 0);                                    -- only for DDR4_USED=TRUE
       c0_ddr4_ck_t                : OUT   STD_LOGIC_VECTOR(0 DOWNTO 0);                                    -- only for DDR4_USED=TRUE
       c0_ddr4_ui_clk              : OUT   STD_LOGIC;                                                       -- only for DDR4_USED=TRUE
       c0_ddr4_ui_clk_sync_rst     : OUT   STD_LOGIC;                                                       -- only for DDR4_USED=TRUE
       c0_ddr4_aresetn             : IN    STD_LOGIC;                                                       -- only for DDR4_USED=TRUE
       c0_ddr4_s_axi_ctrl_awvalid  : IN    STD_LOGIC;                                                       -- only for DDR4_USED=TRUE
       c0_ddr4_s_axi_ctrl_awready  : OUT   STD_LOGIC;                                                       -- only for DDR4_USED=TRUE
       c0_ddr4_s_axi_ctrl_awaddr   : IN    STD_LOGIC_VECTOR(C_AXI_CTRL_REG_ADDR_WIDTH-1 DOWNTO 0);          -- only for DDR4_USED=TRUE
       c0_ddr4_s_axi_ctrl_wvalid   : IN    STD_LOGIC;                                                       -- only for DDR4_USED=TRUE
       c0_ddr4_s_axi_ctrl_wready   : OUT   STD_LOGIC;                                                       -- only for DDR4_USED=TRUE
       c0_ddr4_s_axi_ctrl_wdata    : IN    STD_LOGIC_VECTOR(C_AXI_CTRL_REG_DATA_WIDTH-1 DOWNTO 0);          -- only for DDR4_USED=TRUE
       c0_ddr4_s_axi_ctrl_bvalid   : OUT   STD_LOGIC;                                                       -- only for DDR4_USED=TRUE
       c0_ddr4_s_axi_ctrl_bready   : IN    STD_LOGIC;                                                       -- only for DDR4_USED=TRUE
       c0_ddr4_s_axi_ctrl_bresp    : OUT   STD_LOGIC_VECTOR(1 DOWNTO 0);                                    -- only for DDR4_USED=TRUE
       c0_ddr4_s_axi_ctrl_arvalid  : IN    STD_LOGIC;                                                       -- only for DDR4_USED=TRUE
       c0_ddr4_s_axi_ctrl_arready  : OUT   STD_LOGIC;                                                       -- only for DDR4_USED=TRUE
       c0_ddr4_s_axi_ctrl_araddr   : IN    STD_LOGIC_VECTOR(C_AXI_CTRL_REG_ADDR_WIDTH-1 DOWNTO 0);          -- only for DDR4_USED=TRUE
       c0_ddr4_s_axi_ctrl_rvalid   : OUT   STD_LOGIC;                                                       -- only for DDR4_USED=TRUE
       c0_ddr4_s_axi_ctrl_rready   : IN    STD_LOGIC;                                                       -- only for DDR4_USED=TRUE
       c0_ddr4_s_axi_ctrl_rdata    : OUT   STD_LOGIC_VECTOR(C_AXI_CTRL_REG_DATA_WIDTH-1 DOWNTO 0);          -- only for DDR4_USED=TRUE
       c0_ddr4_s_axi_ctrl_rresp    : OUT   STD_LOGIC_VECTOR(1 DOWNTO 0);                                    -- only for DDR4_USED=TRUE
       c0_ddr4_interrupt           : OUT   STD_LOGIC;                                                       -- only for DDR4_USED=TRUE
       c0_ddr4_s_axi_awid          : IN    STD_LOGIC_VECTOR(C_AXI_CARD_MEM0_ID_WIDTH-1 DOWNTO 0);           -- only for DDR4_USED=TRUE
       c0_ddr4_s_axi_awaddr        : IN    STD_LOGIC_VECTOR(C_AXI_CARD_MEM0_ADDR_WIDTH-1 DOWNTO 0);         -- only for DDR4_USED=TRUE
       c0_ddr4_s_axi_awlen         : IN    STD_LOGIC_VECTOR(7 DOWNTO 0);                                    -- only for DDR4_USED=TRUE
       c0_ddr4_s_axi_awsize        : IN    STD_LOGIC_VECTOR(2 DOWNTO 0);                                    -- only for DDR4_USED=TRUE
       c0_ddr4_s_axi_awburst       : IN    STD_LOGIC_VECTOR(1 DOWNTO 0);                                    -- only for DDR4_USED=TRUE
       c0_ddr4_s_axi_awlock        : IN    STD_LOGIC_VECTOR(0 DOWNTO 0);                                    -- only for DDR4_USED=TRUE
       c0_ddr4_s_axi_awcache       : IN    STD_LOGIC_VECTOR(3 DOWNTO 0);                                    -- only for DDR4_USED=TRUE
       c0_ddr4_s_axi_awprot        : IN    STD_LOGIC_VECTOR(2 DOWNTO 0);                                    -- only for DDR4_USED=TRUE
       c0_ddr4_s_axi_awqos         : IN    STD_LOGIC_VECTOR(3 DOWNTO 0);                                    -- only for DDR4_USED=TRUE
       c0_ddr4_s_axi_awvalid       : IN    STD_LOGIC;                                                       -- only for DDR4_USED=TRUE
       c0_ddr4_s_axi_awready       : OUT   STD_LOGIC;                                                       -- only for DDR4_USED=TRUE
       c0_ddr4_s_axi_wdata         : IN    STD_LOGIC_VECTOR(C_AXI_CARD_MEM0_DATA_WIDTH-1 DOWNTO 0);         -- only for DDR4_USED=TRUE
       c0_ddr4_s_axi_wstrb         : IN    STD_LOGIC_VECTOR((C_AXI_CARD_MEM0_DATA_WIDTH/8)-1 DOWNTO 0);     -- only for DDR4_USED=TRUE
       c0_ddr4_s_axi_wlast         : IN    STD_LOGIC;                                                       -- only for DDR4_USED=TRUE
       c0_ddr4_s_axi_wvalid        : IN    STD_LOGIC;                                                       -- only for DDR4_USED=TRUE
       c0_ddr4_s_axi_wready        : OUT   STD_LOGIC;                                                       -- only for DDR4_USED=TRUE
       c0_ddr4_s_axi_bready        : IN    STD_LOGIC;                                                       -- only for DDR4_USED=TRUE
       c0_ddr4_s_axi_bid           : OUT   STD_LOGIC_VECTOR(C_AXI_CARD_MEM0_ID_WIDTH-1 DOWNTO 0);           -- only for DDR4_USED=TRUE
       c0_ddr4_s_axi_bresp         : OUT   STD_LOGIC_VECTOR(1 DOWNTO 0);                                    -- only for DDR4_USED=TRUE
       c0_ddr4_s_axi_bvalid        : OUT   STD_LOGIC;                                                       -- only for DDR4_USED=TRUE
       c0_ddr4_s_axi_arid          : IN    STD_LOGIC_VECTOR(C_AXI_CARD_MEM0_ID_WIDTH-1 DOWNTO 0);           -- only for DDR4_USED=TRUE
       c0_ddr4_s_axi_araddr        : IN    STD_LOGIC_VECTOR(C_AXI_CARD_MEM0_ADDR_WIDTH-1 DOWNTO 0);         -- only for DDR4_USED=TRUE
       c0_ddr4_s_axi_arlen         : IN    STD_LOGIC_VECTOR(7 DOWNTO 0);                                    -- only for DDR4_USED=TRUE
       c0_ddr4_s_axi_arsize        : IN    STD_LOGIC_VECTOR(2 DOWNTO 0);                                    -- only for DDR4_USED=TRUE
       c0_ddr4_s_axi_arburst       : IN    STD_LOGIC_VECTOR(1 DOWNTO 0);                                    -- only for DDR4_USED=TRUE
       c0_ddr4_s_axi_arlock        : IN    STD_LOGIC_VECTOR(0 DOWNTO 0);                                    -- only for DDR4_USED=TRUE
       c0_ddr4_s_axi_arcache       : IN    STD_LOGIC_VECTOR(3 DOWNTO 0);                                    -- only for DDR4_USED=TRUE
       c0_ddr4_s_axi_arprot        : IN    STD_LOGIC_VECTOR(2 DOWNTO 0);                                    -- only for DDR4_USED=TRUE
       c0_ddr4_s_axi_arqos         : IN    STD_LOGIC_VECTOR(3 DOWNTO 0);                                    -- only for DDR4_USED=TRUE
       c0_ddr4_s_axi_arvalid       : IN    STD_LOGIC;                                                       -- only for DDR4_USED=TRUE
       c0_ddr4_s_axi_arready       : OUT   STD_LOGIC;                                                       -- only for DDR4_USED=TRUE
       c0_ddr4_s_axi_rready        : IN    STD_LOGIC;                                                       -- only for DDR4_USED=TRUE
       c0_ddr4_s_axi_rlast         : OUT   STD_LOGIC;                                                       -- only for DDR4_USED=TRUE
       c0_ddr4_s_axi_rvalid        : OUT   STD_LOGIC;                                                       -- only for DDR4_USED=TRUE
       c0_ddr4_s_axi_rresp         : OUT   STD_LOGIC_VECTOR(1 DOWNTO 0);                                    -- only for DDR4_USED=TRUE
       c0_ddr4_s_axi_rid           : OUT   STD_LOGIC_VECTOR(C_AXI_CARD_MEM0_ID_WIDTH-1 DOWNTO 0);           -- only for DDR4_USED=TRUE
       c0_ddr4_s_axi_rdata         : OUT   STD_LOGIC_VECTOR(C_AXI_CARD_MEM0_DATA_WIDTH-1 DOWNTO 0);         -- only for DDR4_USED=TRUE
       sys_rst                     : IN    STD_LOGIC                                                        -- only for DDR4_USED=TRUE
     );                                                                                                     -- only for DDR4_USED=TRUE
   END COMPONENT;                                                                                           -- only for DDR4_USED=TRUE
  
  --
  -- SIGNALS
  --
  SIGNAL action_reset               : STD_LOGIC;
  SIGNAL action_reset_n_q           : STD_LOGIC;
  SIGNAL action_reset_q             : STD_LOGIC;
  SIGNAL action_reset_qq            : STD_LOGIC;
  SIGNAL xk_d                       : XK_D_T;
  SIGNAL kx_d                       : KX_D_T;
  SIGNAL sk_d                       : SK_D_T;
  SIGNAL ks_d                       : KS_D_T;

  SIGNAL sdram_axi_clk              : STD_LOGIC;                                                           -- only for DDRI_USED=TRUE
  SIGNAL sdram_axi_rst_n            : STD_LOGIC;                                                           -- only for DDRI_USED=TRUE
  SIGNAL sdram_reset_q              : STD_LOGIC;                                                           -- only for DDRI_USED=TRUE
  SIGNAL sdram_reset_n_q            : STD_LOGIC;                                                           -- only for DDRI_USED=TRUE
  SIGNAL sdram_reset_m              : STD_LOGIC;                                                            -- only for DDRI_USED=TRUE

  --                                                                                                        -- only for DDRI_USED=TRUE
  -- ACTION <-> CLOCK CONVERTER Interface                                                                   -- only for DDRI_USED=TRUE
  SIGNAL axi_card_mem0_awaddr       : STD_LOGIC_VECTOR ( C_AXI_CARD_MEM0_ADDR_WIDTH-1 DOWNTO 0 );           -- only for DDRI_USED=TRUE
  SIGNAL axi_card_mem0_awlen        : STD_LOGIC_VECTOR ( 7 DOWNTO 0 );                                      -- only for DDRI_USED=TRUE
  SIGNAL axi_card_mem0_awsize       : STD_LOGIC_VECTOR ( 2 DOWNTO 0 );                                      -- only for DDRI_USED=TRUE
  SIGNAL axi_card_mem0_awburst      : STD_LOGIC_VECTOR ( 1 DOWNTO 0 );                                      -- only for DDRI_USED=TRUE
  SIGNAL axi_card_mem0_awlock       : STD_LOGIC_VECTOR ( 1 DOWNTO 0 );                                      -- only for DDRI_USED=TRUE
  SIGNAL axi_card_mem0_awcache      : STD_LOGIC_VECTOR ( 3 DOWNTO 0 );                                      -- only for DDRI_USED=TRUE
  SIGNAL axi_card_mem0_awprot       : STD_LOGIC_VECTOR ( 2 DOWNTO 0 );                                      -- only for DDRI_USED=TRUE
  SIGNAL axi_card_mem0_awregion     : STD_LOGIC_VECTOR ( 3 DOWNTO 0 );                                      -- only for DDRI_USED=TRUE
  SIGNAL axi_card_mem0_awqos        : STD_LOGIC_VECTOR ( 3 DOWNTO 0 );                                      -- only for DDRI_USED=TRUE
  SIGNAL axi_card_mem0_awvalid      : STD_LOGIC;                                                            -- only for DDRI_USED=TRUE
  SIGNAL axi_card_mem0_awready      : STD_LOGIC;                                                            -- only for DDRI_USED=TRUE
  SIGNAL axi_card_mem0_wdata        : STD_LOGIC_VECTOR ( C_AXI_CARD_MEM0_DATA_WIDTH-1 DOWNTO 0 );           -- only for DDRI_USED=TRUE
  SIGNAL axi_card_mem0_wstrb        : STD_LOGIC_VECTOR ( (C_AXI_CARD_MEM0_DATA_WIDTH/8)-1 DOWNTO 0 );       -- only for DDRI_USED=TRUE
  SIGNAL axi_card_mem0_wlast        : STD_LOGIC;                                                            -- only for DDRI_USED=TRUE
  SIGNAL axi_card_mem0_wvalid       : STD_LOGIC;                                                            -- only for DDRI_USED=TRUE
  SIGNAL axi_card_mem0_wready       : STD_LOGIC;                                                            -- only for DDRI_USED=TRUE
  SIGNAL axi_card_mem0_bresp        : STD_LOGIC_VECTOR ( 1 DOWNTO 0 );                                      -- only for DDRI_USED=TRUE
  SIGNAL axi_card_mem0_bvalid       : STD_LOGIC;                                                            -- only for DDRI_USED=TRUE
  SIGNAL axi_card_mem0_bready       : STD_LOGIC;                                                            -- only for DDRI_USED=TRUE
  SIGNAL axi_card_mem0_araddr       : STD_LOGIC_VECTOR ( C_AXI_CARD_MEM0_ADDR_WIDTH-1 DOWNTO 0 );           -- only for DDRI_USED=TRUE
  SIGNAL axi_card_mem0_arlen        : STD_LOGIC_VECTOR ( 7 DOWNTO 0 );                                      -- only for DDRI_USED=TRUE
  SIGNAL axi_card_mem0_arsize       : STD_LOGIC_VECTOR ( 2 DOWNTO 0 );                                      -- only for DDRI_USED=TRUE
  SIGNAL axi_card_mem0_arburst      : STD_LOGIC_VECTOR ( 1 DOWNTO 0 );                                      -- only for DDRI_USED=TRUE
  SIGNAL axi_card_mem0_arlock       : STD_LOGIC_VECTOR ( 1 DOWNTO 0 );                                      -- only for DDRI_USED=TRUE
  SIGNAL axi_card_mem0_arcache      : STD_LOGIC_VECTOR ( 3 DOWNTO 0 );                                      -- only for DDRI_USED=TRUE
  SIGNAL axi_card_mem0_arprot       : STD_LOGIC_VECTOR ( 2 DOWNTO 0 );                                      -- only for DDRI_USED=TRUE
  SIGNAL axi_card_mem0_arregion     : STD_LOGIC_VECTOR ( 3 DOWNTO 0 );                                      -- only for DDRI_USED=TRUE
  SIGNAL axi_card_mem0_arqos        : STD_LOGIC_VECTOR ( 3 DOWNTO 0 );                                      -- only for DDRI_USED=TRUE
  SIGNAL axi_card_mem0_arvalid      : STD_LOGIC;                                                            -- only for DDRI_USED=TRUE
  SIGNAL axi_card_mem0_arready      : STD_LOGIC;                                                            -- only for DDRI_USED=TRUE
  SIGNAL axi_card_mem0_rdata        : STD_LOGIC_VECTOR ( C_AXI_CARD_MEM0_DATA_WIDTH-1 DOWNTO 0 );           -- only for DDRI_USED=TRUE
  SIGNAL axi_card_mem0_rresp        : STD_LOGIC_VECTOR ( 1 DOWNTO 0 );                                      -- only for DDRI_USED=TRUE
  SIGNAL axi_card_mem0_rlast        : STD_LOGIC;                                                            -- only for DDRI_USED=TRUE
  SIGNAL axi_card_mem0_rvalid       : STD_LOGIC;                                                            -- only for DDRI_USED=TRUE
  SIGNAL axi_card_mem0_rready       : STD_LOGIC;                                                            -- only for DDRI_USED=TRUE
  SIGNAL axi_card_mem0_arid         : STD_LOGIC_VECTOR ( C_AXI_CARD_MEM0_ID_WIDTH-1 DOWNTO 0 );             -- only for DDRI_USED=TRUE
  SIGNAL axi_card_mem0_awid         : STD_LOGIC_VECTOR ( C_AXI_CARD_MEM0_ID_WIDTH-1 DOWNTO 0 );             -- only for DDRI_USED=TRUE
  SIGNAL axi_card_mem0_bid          : STD_LOGIC_VECTOR ( C_AXI_CARD_MEM0_ID_WIDTH-1 DOWNTO 0 );             -- only for DDRI_USED=TRUE
  SIGNAL axi_card_mem0_rid          : STD_LOGIC_VECTOR ( C_AXI_CARD_MEM0_ID_WIDTH-1 DOWNTO 0 );             -- only for DDRI_USED=TRUE

  --                                                                                                        -- only for DDRI_USED=TRUE
  -- CLOCK CONVERTER <-> SDRAM MIGs                                                                         -- only for DDRI_USED=TRUE
  SIGNAL sdram_axi_awaddr           : STD_LOGIC_VECTOR ( C_AXI_CARD_MEM0_ADDR_WIDTH-1 DOWNTO 0 );           -- only for DDRI_USED=TRUE
  SIGNAL sdram_axi_awlen            : STD_LOGIC_VECTOR ( 7 DOWNTO 0 );                                      -- only for DDRI_USED=TRUE
  SIGNAL sdram_axi_awsize           : STD_LOGIC_VECTOR ( 2 DOWNTO 0 );                                      -- only for DDRI_USED=TRUE
  SIGNAL sdram_axi_awburst          : STD_LOGIC_VECTOR ( 1 DOWNTO 0 );                                      -- only for DDRI_USED=TRUE
  SIGNAL sdram_axi_awlock           : STD_LOGIC_VECTOR ( 0 DOWNTO 0 );                                      -- only for DDRI_USED=TRUE
  SIGNAL sdram_axi_awcache          : STD_LOGIC_VECTOR ( 3 DOWNTO 0 );                                      -- only for DDRI_USED=TRUE
  SIGNAL sdram_axi_awprot           : STD_LOGIC_VECTOR ( 2 DOWNTO 0 );                                      -- only for DDRI_USED=TRUE
  SIGNAL sdram_axi_awregion         : STD_LOGIC_VECTOR ( 3 DOWNTO 0 );                                      -- only for DDRI_USED=TRUE
  SIGNAL sdram_axi_awqos            : STD_LOGIC_VECTOR ( 3 DOWNTO 0 );                                      -- only for DDRI_USED=TRUE
  SIGNAL sdram_axi_awvalid          : STD_LOGIC;                                                            -- only for DDRI_USED=TRUE
  SIGNAL sdram_axi_awready          : STD_LOGIC;                                                            -- only for DDRI_USED=TRUE
  SIGNAL sdram_axi_wdata            : STD_LOGIC_VECTOR ( C_AXI_CARD_MEM0_DATA_WIDTH-1 DOWNTO 0 );           -- only for DDRI_USED=TRUE
  SIGNAL sdram_axi_wstrb            : STD_LOGIC_VECTOR ( (C_AXI_CARD_MEM0_DATA_WIDTH/8)-1 DOWNTO 0 );       -- only for DDRI_USED=TRUE
  SIGNAL sdram_axi_wlast            : STD_LOGIC;                                                            -- only for DDRI_USED=TRUE
  SIGNAL sdram_axi_wvalid           : STD_LOGIC;                                                            -- only for DDRI_USED=TRUE
  SIGNAL sdram_axi_wready           : STD_LOGIC;                                                            -- only for DDRI_USED=TRUE
  SIGNAL sdram_axi_bresp            : STD_LOGIC_VECTOR ( 1 DOWNTO 0 );                                      -- only for DDRI_USED=TRUE
  SIGNAL sdram_axi_bvalid           : STD_LOGIC;                                                            -- only for DDRI_USED=TRUE
  SIGNAL sdram_axi_bready           : STD_LOGIC;                                                            -- only for DDRI_USED=TRUE
  SIGNAL sdram_axi_araddr           : STD_LOGIC_VECTOR ( C_AXI_CARD_MEM0_ADDR_WIDTH-1 DOWNTO 0 );           -- only for DDRI_USED=TRUE
  SIGNAL sdram_axi_arlen            : STD_LOGIC_VECTOR ( 7 DOWNTO 0 );                                      -- only for DDRI_USED=TRUE
  SIGNAL sdram_axi_arsize           : STD_LOGIC_VECTOR ( 2 DOWNTO 0 );                                      -- only for DDRI_USED=TRUE
  SIGNAL sdram_axi_arburst          : STD_LOGIC_VECTOR ( 1 DOWNTO 0 );                                      -- only for DDRI_USED=TRUE
  SIGNAL sdram_axi_arlock           : STD_LOGIC_VECTOR ( 0 DOWNTO 0 );                                      -- only for DDRI_USED=TRUE
  SIGNAL sdram_axi_arcache          : STD_LOGIC_VECTOR ( 3 DOWNTO 0 );                                      -- only for DDRI_USED=TRUE
  SIGNAL sdram_axi_arprot           : STD_LOGIC_VECTOR ( 2 DOWNTO 0 );                                      -- only for DDRI_USED=TRUE
  SIGNAL sdram_axi_arregion         : STD_LOGIC_VECTOR ( 3 DOWNTO 0 );                                      -- only for DDRI_USED=TRUE
  SIGNAL sdram_axi_arqos            : STD_LOGIC_VECTOR ( 3 DOWNTO 0 );                                      -- only for DDRI_USED=TRUE
  SIGNAL sdram_axi_arvalid          : STD_LOGIC;                                                            -- only for DDRI_USED=TRUE
  SIGNAL sdram_axi_arready          : STD_LOGIC;                                                            -- only for DDRI_USED=TRUE
  SIGNAL sdram_axi_rdata            : STD_LOGIC_VECTOR ( C_AXI_CARD_MEM0_DATA_WIDTH-1 DOWNTO 0 );           -- only for DDRI_USED=TRUE
  SIGNAL sdram_axi_rresp            : STD_LOGIC_VECTOR ( 1 DOWNTO 0 );                                      -- only for DDRI_USED=TRUE
  SIGNAL sdram_axi_rlast            : STD_LOGIC;                                                            -- only for DDRI_USED=TRUE
  SIGNAL sdram_axi_rvalid           : STD_LOGIC;                                                            -- only for DDRI_USED=TRUE
  SIGNAL sdram_axi_rready           : STD_LOGIC;                                                            -- only for DDRI_USED=TRUE
  SIGNAL sdram_axi_arid             : STD_LOGIC_VECTOR ( C_AXI_CARD_MEM0_ID_WIDTH-1 DOWNTO 0 );             -- only for DDRI_USED=TRUE
  SIGNAL sdram_axi_awid             : STD_LOGIC_VECTOR ( C_AXI_CARD_MEM0_ID_WIDTH-1 DOWNTO 0 );             -- only for DDRI_USED=TRUE
  SIGNAL sdram_axi_bid              : STD_LOGIC_VECTOR ( C_AXI_CARD_MEM0_ID_WIDTH-1 DOWNTO 0 );             -- only for DDRI_USED=TRUE
  SIGNAL sdram_axi_rid              : STD_LOGIC_VECTOR ( C_AXI_CARD_MEM0_ID_WIDTH-1 DOWNTO 0 );             -- only for DDRI_USED=TRUE

  --
  --
  SIGNAL sdram_init_calib_complete  : STD_LOGIC;                                                            -- only for DDRI_USED=TRUE
  SIGNAL sdram_ui_clk               : STD_LOGIC;                                                            -- only for DDRI_USED=TRUE
  SIGNAL sdram_ui_clk_sync_rst      : STD_LOGIC;                                                            -- only for DDRI_USED=TRUE
  SIGNAL sdram_axi_ctrl_awvalid     : STD_LOGIC;                                                            -- only for DDRI_USED=TRUE
  SIGNAL sdram_axi_ctrl_awready     : STD_LOGIC;                                                            -- only for DDRI_USED=TRUE
  SIGNAL sdram_axi_ctrl_awaddr      : STD_LOGIC_VECTOR(31 DOWNTO 0);                                        -- only for DDRI_USED=TRUE
  SIGNAL sdram_axi_ctrl_wvalid      : STD_LOGIC;                                                            -- only for DDRI_USED=TRUE
  SIGNAL sdram_axi_ctrl_wready      : STD_LOGIC;                                                            -- only for DDRI_USED=TRUE
  SIGNAL sdram_axi_ctrl_wdata       : STD_LOGIC_VECTOR(31 DOWNTO 0);                                        -- only for DDRI_USED=TRUE
  SIGNAL sdram_axi_ctrl_bvalid      : STD_LOGIC;                                                            -- only for DDRI_USED=TRUE
  SIGNAL sdram_axi_ctrl_bready      : STD_LOGIC;                                                            -- only for DDRI_USED=TRUE
  SIGNAL sdram_axi_ctrl_bresp       : STD_LOGIC_VECTOR(1 DOWNTO 0);                                         -- only for DDRI_USED=TRUE
  SIGNAL sdram_axi_ctrl_arvalid     : STD_LOGIC;                                                            -- only for DDRI_USED=TRUE
  SIGNAL sdram_axi_ctrl_arready     : STD_LOGIC;                                                            -- only for DDRI_USED=TRUE
  SIGNAL sdram_axi_ctrl_araddr      : STD_LOGIC_VECTOR(31 DOWNTO 0);                                        -- only for DDRI_USED=TRUE
  SIGNAL sdram_axi_ctrl_rvalid      : STD_LOGIC;                                                            -- only for DDRI_USED=TRUE
  SIGNAL sdram_axi_ctrl_rready      : STD_LOGIC;                                                            -- only for DDRI_USED=TRUE
  SIGNAL sdram_axi_ctrl_rdata       : STD_LOGIC_VECTOR(31 DOWNTO 0);                                        -- only for DDRI_USED=TRUE
  SIGNAL sdram_axi_ctrl_rresp       : STD_LOGIC_VECTOR(1 DOWNTO 0);                                         -- only for DDRI_USED=TRUE
  SIGNAL sdram_interrupt            : STD_LOGIC;                                                            -- only for DDRI_USED=TRUE
  SIGNAL refclk200_ibuf             : STD_LOGIC;                                                            -- only for DDRI_USED=TRUE
  SIGNAL refclk200_bufg             : STD_LOGIC;                                                            -- only for DDRI_USED=TRUE

  --                                                                                                        -- only for DDR4_USED=TRUE
  -- DDR4 SDRAM Interface                                                                                   -- only for DDR4_USED=TRUE
  SIGNAL ddr4_dbg_clk               : STD_LOGIC;                                                            -- only for DDR4_USED=TRUE
  SIGNAL ddr4_dbg_bus               : STD_LOGIC_VECTOR(511 DOWNTO 0);                                       -- only for DDR4_USED=TRUE

BEGIN
  action_reset_reg : PROCESS (ha_pclock)
  BEGIN
    IF (rising_edge(ha_pclock)) THEN
      action_reset_q   <=     action_reset;
      action_reset_qq  <=     action_reset_q;
      action_reset_n_q <= NOT action_reset;
    END IF;
  END PROCESS action_reset_reg;

  sdram_reset : PROCESS (refclk200_bufg)                                                -- only for DDRI_USED=TRUE
  BEGIN  -- PROCESS                                                                     -- only for DDRI_USED=TRUE
    IF (rising_edge(refclk200_bufg)) THEN                                               -- only for DDRI_USED=TRUE
      IF ((action_reset   = '1') OR                                                     -- only for DDRI_USED=TRUE
          (action_reset_q = '1') or                                                     -- only for DDRI_USED=TRUE
          (action_reset_qq= '1')) THEN                                                  -- only for DDRI_USED=TRUE
        sdram_reset_m <= '1';                                                           -- only for DDRI_USED=TRUE
      ELSE                                                                              -- only for DDRI_USED=TRUE
        sdram_reset_m <= '0';                                                           -- only for DDRI_USED=TRUE
      END IF;                                                                           -- only for DDRI_USED=TRUE
                                                                                        -- only for DDRI_USED=TRUE
      sdram_reset_q   <=     sdram_reset_m;                                             -- only for DDRI_USED=TRUE
      sdram_reset_n_q <= NOT sdram_reset_m;                                             -- only for DDRI_USED=TRUE
    END IF;                                                                             -- only for DDRI_USED=TRUE
  END PROCESS sdram_reset;                                                              -- only for DDRI_USED=TRUE
                                                                                        -- only for DDRI_USED=TRUE
  ibuf_refclk200 : IBUFGDS                                                              -- only for DDRI_USED=TRUE
  port map(                                                                             -- only for DDRI_USED=TRUE
    I  => refclk200_p,                                                                  -- only for DDRI_USED=TRUE
    IB => refclk200_n,                                                                  -- only for DDRI_USED=TRUE
    O  => refclk200_ibuf                                                                -- only for DDRI_USED=TRUE
  );                                                                                    -- only for DDRI_USED=TRUE
                                                                                        -- only for DDRI_USED=TRUE
  bufg_clk : BUFG                                                                       -- only for DDRI_USED=TRUE
  port map(                                                                             -- only for DDRI_USED=TRUE
    I => refclk200_ibuf,                                                                -- only for DDRI_USED=TRUE
    O => refclk200_bufg                                                                 -- only for DDRI_USED=TRUE
  );                                                                                    -- only for DDRI_USED=TRUE


  c1_ddr3_dm <= (OTHERS => '0');                                                        -- only for DDR3_USED=TRUE

  donut_i: donut
    PORT MAP (
      --
      -- PSL Interface
      --
      -- Command interface
      ah_cvalid      => ah_cvalid,
      ah_ctag        => ah_ctag,
      ah_com         => ah_com,
      ah_cabt        => ah_cabt,
      ah_cea         => ah_cea,
      ah_cch         => ah_cch,
      ah_csize       => ah_csize,
      ha_croom       => ha_croom,
      ah_ctagpar     => ah_ctagpar,
      ah_compar      => ah_compar,
      ah_ceapar      => ah_ceapar,
      --
      -- Buffer interface
      ha_brvalid     => ha_brvalid,
      ha_brtag       => ha_brtag,
      ha_brad        => ha_brad,
      ah_brlat       => ah_brlat,
      ah_brdata      => ah_brdata,
      ah_brpar       => ah_brpar,
      ha_bwvalid     => ha_bwvalid,
      ha_bwtag       => ha_bwtag,
      ha_bwad        => ha_bwad,
      ha_bwdata      => ha_bwdata,
      ha_bwpar       => ha_bwpar,
      ha_brtagpar    => ha_brtagpar,
      ha_bwtagpar    => ha_bwtagpar,
      --
      --  Response interface
      ha_rvalid      => ha_rvalid,
      ha_rtag        => ha_rtag,
      ha_response    => ha_response,
      ha_rcredits    => ha_rcredits,
      ha_rcachestate => ha_rcachestate,
      ha_rcachepos   => ha_rcachepos,
      ha_rtagpar     => ha_rtagpar,
      --
      -- MMIO interface
      ha_mmval       => ha_mmval,
      ha_mmrnw       => ha_mmrnw,
      ha_mmdw        => ha_mmdw,
      ha_mmad        => ha_mmad,
      ha_mmdata      => ha_mmdata,
      ha_mmcfg       => ha_mmcfg,
      ah_mmack       => ah_mmack,
      ah_mmdata      => ah_mmdata,
      ha_mmadpar     => ha_mmadpar,
      ha_mmdatapar   => ha_mmdatapar,
      ah_mmdatapar   => ah_mmdatapar,
      --
      -- Control interface
      ha_jval        => ha_jval,
      ha_jcom        => ha_jcom,
      ha_jea         => ha_jea,
      ah_jrunning    => ah_jrunning,
      ah_jdone       => ah_jdone,
      ah_jcack       => ah_jcack,
      ah_jerror      => ah_jerror,
      ah_tbreq       => ah_tbreq,
      ah_jyield      => ah_jyield,
      ha_jeapar      => ha_jeapar,
      ha_jcompar     => ha_jcompar,
      ah_paren       => ah_paren,
      ha_pclock      => ha_pclock,
      --
      -- ACTION Interface
      --
      -- misc
      action_reset   => action_reset,
      --
      -- Kernel AXI Master Interface
      xk_d_o         => xk_d,
      kx_d_i         => kx_d,
      --
      -- Kernel AXI Slave Interface
      sk_d_o         => sk_d,
      ks_d_i         => ks_d
    );

  --
  -- ACTION
  --
  action_w: action_wrapper
    GENERIC MAP (
      -- Parameters for Axi Master Bus Interface AXI_CARD_MEM0 : to DDR memory
      C_M_AXI_CARD_MEM0_ID_WIDTH       => C_AXI_CARD_MEM0_ID_WIDTH,
      C_M_AXI_CARD_MEM0_ADDR_WIDTH     => C_AXI_CARD_MEM0_ADDR_WIDTH,
      C_M_AXI_CARD_MEM0_DATA_WIDTH     => C_AXI_CARD_MEM0_DATA_WIDTH,
      C_M_AXI_CARD_MEM0_AWUSER_WIDTH   => C_AXI_CARD_MEM0_AWUSER_WIDTH,
      C_M_AXI_CARD_MEM0_ARUSER_WIDTH   => C_AXI_CARD_MEM0_ARUSER_WIDTH,
      C_M_AXI_CARD_MEM0_WUSER_WIDTH    => C_AXI_CARD_MEM0_WUSER_WIDTH,
      C_M_AXI_CARD_MEM0_RUSER_WIDTH    => C_AXI_CARD_MEM0_RUSER_WIDTH,
      C_M_AXI_CARD_MEM0_BUSER_WIDTH    => C_AXI_CARD_MEM0_BUSER_WIDTH,

      -- Parameters for Axi Slave Bus Interface AXI_CTRL_REG
      C_S_AXI_CTRL_REG_DATA_WIDTH      => C_AXI_CTRL_REG_DATA_WIDTH,
      C_S_AXI_CTRL_REG_ADDR_WIDTH      => C_AXI_CTRL_REG_ADDR_WIDTH,

      -- Parameters for Axi Master Bus Interface AXI_HOST_MEM : to Host memory
      C_M_AXI_HOST_MEM_ID_WIDTH        => C_AXI_HOST_MEM_ID_WIDTH,
      C_M_AXI_HOST_MEM_ADDR_WIDTH      => C_AXI_HOST_MEM_ADDR_WIDTH,
      C_M_AXI_HOST_MEM_DATA_WIDTH      => C_AXI_HOST_MEM_DATA_WIDTH,
      C_M_AXI_HOST_MEM_AWUSER_WIDTH    => C_AXI_HOST_MEM_AWUSER_WIDTH,
      C_M_AXI_HOST_MEM_ARUSER_WIDTH    => C_AXI_HOST_MEM_ARUSER_WIDTH,
      C_M_AXI_HOST_MEM_WUSER_WIDTH     => C_AXI_HOST_MEM_WUSER_WIDTH,
      C_M_AXI_HOST_MEM_RUSER_WIDTH     => C_AXI_HOST_MEM_RUSER_WIDTH,
      C_M_AXI_HOST_MEM_BUSER_WIDTH     => C_AXI_HOST_MEM_BUSER_WIDTH,
      INT_BITS                         => INT_BITS,           
      CONTEXT_BITS                     => CONTEXT_BITS
    )
    PORT MAP (
      ap_clk                               => ha_pclock,
      ap_rst_n                             => action_reset_n_q,
      int_req_ack                          => sk_d.int_req_ack,
      int_req                              => ks_d.int_req, 
      int_src                     	   => ks_d.int_src, 
      int_ctx                     	   => ks_d.int_ctx, 
      --                                                                                -- only for DDRI_USED=TRUE
      -- AXI SDRAM Interface                                                            -- only for DDRI_USED=TRUE
      m_axi_card_mem0_araddr               => axi_card_mem0_araddr,                     -- only for DDRI_USED=TRUE
      m_axi_card_mem0_arburst              => axi_card_mem0_arburst,                    -- only for DDRI_USED=TRUE
      m_axi_card_mem0_arcache              => axi_card_mem0_arcache,                    -- only for DDRI_USED=TRUE
      m_axi_card_mem0_arid                 => axi_card_mem0_arid,                       -- only for DDRI_USED=TRUE
      m_axi_card_mem0_arlen                => axi_card_mem0_arlen,                      -- only for DDRI_USED=TRUE
      m_axi_card_mem0_arlock               => axi_card_mem0_arlock,                     -- only for DDRI_USED=TRUE
      m_axi_card_mem0_arprot               => axi_card_mem0_arprot,                     -- only for DDRI_USED=TRUE
      m_axi_card_mem0_arqos                => axi_card_mem0_arqos,                      -- only for DDRI_USED=TRUE
      m_axi_card_mem0_arready              => axi_card_mem0_arready,                    -- only for DDRI_USED=TRUE
      m_axi_card_mem0_arregion             => axi_card_mem0_arregion,                   -- only for DDRI_USED=TRUE
      m_axi_card_mem0_arsize               => axi_card_mem0_arsize,                     -- only for DDRI_USED=TRUE
      m_axi_card_mem0_aruser               => OPEN,                                     -- only for DDRI_USED=TRUE
      m_axi_card_mem0_arvalid              => axi_card_mem0_arvalid,                    -- only for DDRI_USED=TRUE
      m_axi_card_mem0_awaddr               => axi_card_mem0_awaddr,                     -- only for DDRI_USED=TRUE
      m_axi_card_mem0_awburst              => axi_card_mem0_awburst,                    -- only for DDRI_USED=TRUE
      m_axi_card_mem0_awcache              => axi_card_mem0_awcache,                    -- only for DDRI_USED=TRUE
      m_axi_card_mem0_awid                 => axi_card_mem0_awid,                       -- only for DDRI_USED=TRUE
      m_axi_card_mem0_awlen                => axi_card_mem0_awlen,                      -- only for DDRI_USED=TRUE
      m_axi_card_mem0_awlock               => axi_card_mem0_awlock,                     -- only for DDRI_USED=TRUE
      m_axi_card_mem0_awprot               => axi_card_mem0_awprot,                     -- only for DDRI_USED=TRUE
      m_axi_card_mem0_awqos                => axi_card_mem0_awqos,                      -- only for DDRI_USED=TRUE
      m_axi_card_mem0_awready              => axi_card_mem0_awready,                    -- only for DDRI_USED=TRUE
      m_axi_card_mem0_awregion             => axi_card_mem0_awregion,                   -- only for DDRI_USED=TRUE
      m_axi_card_mem0_awsize               => axi_card_mem0_awsize,                     -- only for DDRI_USED=TRUE
      m_axi_card_mem0_awuser               => OPEN,                                     -- only for DDRI_USED=TRUE
      m_axi_card_mem0_awvalid              => axi_card_mem0_awvalid,                    -- only for DDRI_USED=TRUE
      m_axi_card_mem0_bid                  => axi_card_mem0_bid,                        -- only for DDRI_USED=TRUE
      m_axi_card_mem0_bready               => axi_card_mem0_bready,                     -- only for DDRI_USED=TRUE
      m_axi_card_mem0_bresp                => axi_card_mem0_bresp,                      -- only for DDRI_USED=TRUE
      m_axi_card_mem0_buser                => (OTHERS => '0'),                          -- only for DDRI_USED=TRUE
      m_axi_card_mem0_bvalid               => axi_card_mem0_bvalid,                     -- only for DDRI_USED=TRUE
      m_axi_card_mem0_rdata                => axi_card_mem0_rdata,                      -- only for DDRI_USED=TRUE
      m_axi_card_mem0_rid                  => axi_card_mem0_rid,                        -- only for DDRI_USED=TRUE
      m_axi_card_mem0_rlast                => axi_card_mem0_rlast,                      -- only for DDRI_USED=TRUE
      m_axi_card_mem0_rready               => axi_card_mem0_rready,                     -- only for DDRI_USED=TRUE
      m_axi_card_mem0_rresp                => axi_card_mem0_rresp,                      -- only for DDRI_USED=TRUE
      m_axi_card_mem0_ruser                => (OTHERS => '0'),                          -- only for DDRI_USED=TRUE
      m_axi_card_mem0_rvalid               => axi_card_mem0_rvalid,                     -- only for DDRI_USED=TRUE
      m_axi_card_mem0_wdata                => axi_card_mem0_wdata,                      -- only for DDRI_USED=TRUE
      m_axi_card_mem0_wlast                => axi_card_mem0_wlast,                      -- only for DDRI_USED=TRUE
      m_axi_card_mem0_wready               => axi_card_mem0_wready,                     -- only for DDRI_USED=TRUE
      m_axi_card_mem0_wstrb                => axi_card_mem0_wstrb,                      -- only for DDRI_USED=TRUE
      m_axi_card_mem0_wuser                => OPEN,                                     -- only for DDRI_USED=TRUE
      m_axi_card_mem0_wvalid               => axi_card_mem0_wvalid,                     -- only for DDRI_USED=TRUE
      --
      -- AXI Control Register Interface
      s_axi_ctrl_reg_araddr                => xk_d.m_axi_araddr,
      s_axi_ctrl_reg_arready               => kx_d.m_axi_arready,
      s_axi_ctrl_reg_arvalid               => xk_d.m_axi_arvalid,
      s_axi_ctrl_reg_awaddr                => xk_d.m_axi_awaddr,
      s_axi_ctrl_reg_awready               => kx_d.m_axi_awready,
      s_axi_ctrl_reg_awvalid               => xk_d.m_axi_awvalid,
      s_axi_ctrl_reg_bready                => xk_d.m_axi_bready,
      s_axi_ctrl_reg_bresp                 => kx_d.m_axi_bresp,
      s_axi_ctrl_reg_bvalid                => kx_d.m_axi_bvalid,
      s_axi_ctrl_reg_rdata                 => kx_d.m_axi_rdata,
      s_axi_ctrl_reg_rready                => xk_d.m_axi_rready,
      s_axi_ctrl_reg_rresp                 => kx_d.m_axi_rresp,
      s_axi_ctrl_reg_rvalid                => kx_d.m_axi_rvalid,
      s_axi_ctrl_reg_wdata                 => xk_d.m_axi_wdata,
      s_axi_ctrl_reg_wready                => kx_d.m_axi_wready,
      s_axi_ctrl_reg_wstrb                 => xk_d.m_axi_wstrb,
      s_axi_ctrl_reg_wvalid                => xk_d.m_axi_wvalid,
      --
      -- AXI Host Memory Interface
      m_axi_host_mem_araddr                => ks_d.s_axi_araddr(C_AXI_HOST_MEM_ADDR_WIDTH-1 DOWNTO 0),
      m_axi_host_mem_arburst               => ks_d.s_axi_arburst,
      m_axi_host_mem_arcache               => ks_d.s_axi_arcache,
      m_axi_host_mem_arid                  => ks_d.s_axi_arid(C_AXI_HOST_MEM_ID_WIDTH-1 DOWNTO 0),
      m_axi_host_mem_arlen                 => ks_d.s_axi_arlen,
      m_axi_host_mem_arlock                => OPEN,
      m_axi_host_mem_arprot                => ks_d.s_axi_arprot,
      m_axi_host_mem_arqos                 => ks_d.s_axi_arqos,
      m_axi_host_mem_arready               => sk_d.s_axi_arready,
      m_axi_host_mem_arregion              => OPEN,
      m_axi_host_mem_arsize                => ks_d.s_axi_arsize,
      m_axi_host_mem_aruser                => ks_d.s_axi_aruser,
      m_axi_host_mem_arvalid               => ks_d.s_axi_arvalid,
      m_axi_host_mem_awaddr                => ks_d.s_axi_awaddr(C_AXI_HOST_MEM_ADDR_WIDTH-1 DOWNTO 0),
      m_axi_host_mem_awburst               => ks_d.s_axi_awburst,
      m_axi_host_mem_awcache               => ks_d.s_axi_awcache,
      m_axi_host_mem_awid                  => ks_d.s_axi_awid(C_AXI_HOST_MEM_ID_WIDTH-1 DOWNTO 0),
      m_axi_host_mem_awlen                 => ks_d.s_axi_awlen,
      m_axi_host_mem_awlock                => OPEN,
      m_axi_host_mem_awprot                => ks_d.s_axi_awprot,
      m_axi_host_mem_awqos                 => ks_d.s_axi_awqos,
      m_axi_host_mem_awready               => sk_d.s_axi_awready,
      m_axi_host_mem_awregion              => OPEN,
      m_axi_host_mem_awsize                => ks_d.s_axi_awsize,
      m_axi_host_mem_awuser                => ks_d.s_axi_awuser,
      m_axi_host_mem_awvalid               => ks_d.s_axi_awvalid,
      m_axi_host_mem_bid                   => sk_d.s_axi_bid(C_AXI_HOST_MEM_ID_WIDTH-1 DOWNTO 0),
      m_axi_host_mem_bready                => ks_d.s_axi_bready,
      m_axi_host_mem_bresp                 => sk_d.s_axi_bresp,
      m_axi_host_mem_buser                 => (OTHERS => '0'),
      m_axi_host_mem_bvalid                => sk_d.s_axi_bvalid,
      m_axi_host_mem_rdata                 => sk_d.s_axi_rdata,
      m_axi_host_mem_rid                   => sk_d.s_axi_rid(C_AXI_HOST_MEM_ID_WIDTH-1 DOWNTO 0),
      m_axi_host_mem_rlast                 => sk_d.s_axi_rlast,
      m_axi_host_mem_rready                => ks_d.s_axi_rready,
      m_axi_host_mem_rresp                 => sk_d.s_axi_rresp,
      m_axi_host_mem_ruser                 => (OTHERS => '0'),
      m_axi_host_mem_rvalid                => sk_d.s_axi_rvalid,
      m_axi_host_mem_wdata                 => ks_d.s_axi_wdata(C_AXI_HOST_MEM_DATA_WIDTH-1 DOWNTO 0),
      m_axi_host_mem_wlast                 => ks_d.s_axi_wlast,
      m_axi_host_mem_wready                => sk_d.s_axi_wready,
      m_axi_host_mem_wstrb                 => ks_d.s_axi_wstrb((C_AXI_HOST_MEM_DATA_WIDTH/8)-1 DOWNTO 0),
      m_axi_host_mem_wuser                 => OPEN,
      m_axi_host_mem_wvalid                => ks_d.s_axi_wvalid
    );


  --                                                                                    -- only for DDRI_USED=TRUE
  -- SDRAM                                                                              -- only for DDRI_USED=TRUE
  --                                                                                    -- only for DDRI_USED=TRUE
  sdram_axi_ctrl_awvalid   <= '0';                                                      -- only for DDRI_USED=TRUE
  sdram_axi_ctrl_awaddr    <= (OTHERS => '0');                                          -- only for DDRI_USED=TRUE
  sdram_axi_ctrl_wvalid    <= '0';                                                      -- only for DDRI_USED=TRUE
  sdram_axi_ctrl_wdata     <= (OTHERS => '0');                                          -- only for DDRI_USED=TRUE
  sdram_axi_ctrl_bready    <= '0';                                                      -- only for DDRI_USED=TRUE
  sdram_axi_ctrl_arvalid   <= '0';                                                      -- only for DDRI_USED=TRUE
  sdram_axi_ctrl_araddr    <= (OTHERS => '0');                                          -- only for DDRI_USED=TRUE
  sdram_axi_ctrl_rready    <= '0';                                                      -- only for DDRI_USED=TRUE

  sdram_axi_clk   <= sdram_ui_clk;                                                      -- only for DDRI_USED=TRUE-- only for BRAM_USED!=TRUE
  sdram_axi_rst_n <= NOT sdram_ui_clk_sync_rst;                                         -- only for DDRI_USED=TRUE-- only for BRAM_USED!=TRUE
  sdram_axi_clk   <= refclk200_bufg;                                                    -- only for DDRI_USED=TRUE-- only for BRAM_USED=TRUE
  sdram_axi_rst_n <= sdram_reset_n_q;                                                   -- only for DDRI_USED=TRUE-- only for BRAM_USED=TRUE

  axi_clock_converter_i : axi_clock_converter                                           -- only for DDRI_USED=TRUE
    PORT MAP (                                                                          -- only for DDRI_USED=TRUE
      s_axi_aclk      => ha_pclock,                                                     -- only for DDRI_USED=TRUE
      s_axi_aresetn   => action_reset_n_q,                                              -- only for DDRI_USED=TRUE
      m_axi_aclk      => sdram_axi_clk,                                                 -- only for DDRI_USED=TRUE
      m_axi_aresetn   => sdram_axi_rst_n,                                               -- only for DDRI_USED=TRUE
      --                                                                                -- only for DDRI_USED=TRUE
      -- FROM ACTION                                                                    -- only for DDRI_USED=TRUE
      s_axi_araddr    => axi_card_mem0_araddr,                                          -- only for DDRI_USED=TRUE
      s_axi_arburst   => axi_card_mem0_arburst,                                         -- only for DDRI_USED=TRUE
      s_axi_arcache   => axi_card_mem0_arcache,                                         -- only for DDRI_USED=TRUE
      s_axi_arid      => axi_card_mem0_arid,                                            -- only for DDRI_USED=TRUE
      s_axi_arlen     => axi_card_mem0_arlen,                                           -- only for DDRI_USED=TRUE
      s_axi_arlock    => axi_card_mem0_arlock(0 DOWNTO 0),                              -- only for DDRI_USED=TRUE
      s_axi_arprot    => axi_card_mem0_arprot,                                          -- only for DDRI_USED=TRUE
      s_axi_arqos     => axi_card_mem0_arqos,                                           -- only for DDRI_USED=TRUE
      s_axi_arready   => axi_card_mem0_arready,                                         -- only for DDRI_USED=TRUE
      s_axi_arregion  => axi_card_mem0_arregion,                                        -- only for DDRI_USED=TRUE
      s_axi_arsize    => axi_card_mem0_arsize,                                          -- only for DDRI_USED=TRUE
      s_axi_arvalid   => axi_card_mem0_arvalid,                                         -- only for DDRI_USED=TRUE
      s_axi_awaddr    => axi_card_mem0_awaddr,                                          -- only for DDRI_USED=TRUE
      s_axi_awburst   => axi_card_mem0_awburst,                                         -- only for DDRI_USED=TRUE
      s_axi_awcache   => axi_card_mem0_awcache,                                         -- only for DDRI_USED=TRUE
      s_axi_awid      => axi_card_mem0_awid,                                            -- only for DDRI_USED=TRUE
      s_axi_awlen     => axi_card_mem0_awlen,                                           -- only for DDRI_USED=TRUE
      s_axi_awlock    => axi_card_mem0_awlock(0 DOWNTO 0),                              -- only for DDRI_USED=TRUE
      s_axi_awprot    => axi_card_mem0_awprot,                                          -- only for DDRI_USED=TRUE
      s_axi_awqos     => axi_card_mem0_awqos,                                           -- only for DDRI_USED=TRUE
      s_axi_awready   => axi_card_mem0_awready,                                         -- only for DDRI_USED=TRUE
      s_axi_awregion  => axi_card_mem0_awregion,                                        -- only for DDRI_USED=TRUE
      s_axi_awsize    => axi_card_mem0_awsize,                                          -- only for DDRI_USED=TRUE
      s_axi_awvalid   => axi_card_mem0_awvalid,                                         -- only for DDRI_USED=TRUE
      s_axi_bid       => axi_card_mem0_bid,                                             -- only for DDRI_USED=TRUE
      s_axi_bready    => axi_card_mem0_bready,                                          -- only for DDRI_USED=TRUE
      s_axi_bresp     => axi_card_mem0_bresp,                                           -- only for DDRI_USED=TRUE
      s_axi_bvalid    => axi_card_mem0_bvalid,                                          -- only for DDRI_USED=TRUE
      s_axi_rdata     => axi_card_mem0_rdata,                                           -- only for DDRI_USED=TRUE
      s_axi_rid       => axi_card_mem0_rid,                                             -- only for DDRI_USED=TRUE
      s_axi_rlast     => axi_card_mem0_rlast,                                           -- only for DDRI_USED=TRUE
      s_axi_rready    => axi_card_mem0_rready,                                          -- only for DDRI_USED=TRUE
      s_axi_rresp     => axi_card_mem0_rresp,                                           -- only for DDRI_USED=TRUE
      s_axi_rvalid    => axi_card_mem0_rvalid,                                          -- only for DDRI_USED=TRUE
      s_axi_wdata     => axi_card_mem0_wdata,                                           -- only for DDRI_USED=TRUE
      s_axi_wlast     => axi_card_mem0_wlast,                                           -- only for DDRI_USED=TRUE
      s_axi_wready    => axi_card_mem0_wready,                                          -- only for DDRI_USED=TRUE
      s_axi_wstrb     => axi_card_mem0_wstrb,                                           -- only for DDRI_USED=TRUE
      s_axi_wvalid    => axi_card_mem0_wvalid,                                          -- only for DDRI_USED=TRUE
      --                                                                                -- only for DDRI_USED=TRUE
      -- TO SDRAM                                                                       -- only for DDRI_USED=TRUE
      m_axi_araddr    => sdram_axi_araddr,                                              -- only for DDRI_USED=TRUE
      m_axi_arburst   => sdram_axi_arburst,                                             -- only for DDRI_USED=TRUE
      m_axi_arcache   => sdram_axi_arcache,                                             -- only for DDRI_USED=TRUE
      m_axi_arid      => sdram_axi_arid,                                                -- only for DDRI_USED=TRUE
      m_axi_arlen     => sdram_axi_arlen,                                               -- only for DDRI_USED=TRUE
      m_axi_arlock    => sdram_axi_arlock,                                              -- only for DDRI_USED=TRUE
      m_axi_arprot    => sdram_axi_arprot,                                              -- only for DDRI_USED=TRUE
      m_axi_arqos     => sdram_axi_arqos,                                               -- only for DDRI_USED=TRUE
      m_axi_arready   => sdram_axi_arready,                                             -- only for DDRI_USED=TRUE
      m_axi_arregion  => sdram_axi_arregion,                                            -- only for DDRI_USED=TRUE
      m_axi_arsize    => sdram_axi_arsize,                                              -- only for DDRI_USED=TRUE
      m_axi_arvalid   => sdram_axi_arvalid,                                             -- only for DDRI_USED=TRUE
      m_axi_awaddr    => sdram_axi_awaddr,                                              -- only for DDRI_USED=TRUE
      m_axi_awburst   => sdram_axi_awburst,                                             -- only for DDRI_USED=TRUE
      m_axi_awcache   => sdram_axi_awcache,                                             -- only for DDRI_USED=TRUE
      m_axi_awid      => sdram_axi_awid,                                                -- only for DDRI_USED=TRUE
      m_axi_awlen     => sdram_axi_awlen,                                               -- only for DDRI_USED=TRUE
      m_axi_awlock    => sdram_axi_awlock,                                              -- only for DDRI_USED=TRUE
      m_axi_awprot    => sdram_axi_awprot,                                              -- only for DDRI_USED=TRUE
      m_axi_awqos     => sdram_axi_awqos,                                               -- only for DDRI_USED=TRUE
      m_axi_awready   => sdram_axi_awready,                                             -- only for DDRI_USED=TRUE
      m_axi_awregion  => sdram_axi_awregion,                                            -- only for DDRI_USED=TRUE
      m_axi_awsize    => sdram_axi_awsize,                                              -- only for DDRI_USED=TRUE
      m_axi_awvalid   => sdram_axi_awvalid,                                             -- only for DDRI_USED=TRUE
      m_axi_bid       => sdram_axi_bid,                                                 -- only for DDRI_USED=TRUE
      m_axi_bready    => sdram_axi_bready,                                              -- only for DDRI_USED=TRUE
      m_axi_bresp     => sdram_axi_bresp,                                               -- only for DDRI_USED=TRUE
      m_axi_bvalid    => sdram_axi_bvalid,                                              -- only for DDRI_USED=TRUE
      m_axi_rdata     => sdram_axi_rdata,                                               -- only for DDRI_USED=TRUE
      m_axi_rid       => sdram_axi_rid,                                                 -- only for DDRI_USED=TRUE
      m_axi_rlast     => sdram_axi_rlast,                                               -- only for DDRI_USED=TRUE
      m_axi_rready    => sdram_axi_rready,                                              -- only for DDRI_USED=TRUE
      m_axi_rresp     => sdram_axi_rresp,                                               -- only for DDRI_USED=TRUE
      m_axi_rvalid    => sdram_axi_rvalid,                                              -- only for DDRI_USED=TRUE
      m_axi_wdata     => sdram_axi_wdata,                                               -- only for DDRI_USED=TRUE
      m_axi_wlast     => sdram_axi_wlast,                                               -- only for DDRI_USED=TRUE
      m_axi_wready    => sdram_axi_wready,                                              -- only for DDRI_USED=TRUE
      m_axi_wstrb     => sdram_axi_wstrb,                                               -- only for DDRI_USED=TRUE
      m_axi_wvalid    => sdram_axi_wvalid                                               -- only for DDRI_USED=TRUE
    );                                                                                  -- only for DDRI_USED=TRUE

  block_ram_i0 : block_RAM                                                              -- only for BRAM_USED=TRUE
    PORT MAP (                                                                          -- only for BRAM_USED=TRUE
      s_aresetn      => sdram_axi_rst_n,                                                -- only for BRAM_USED=TRUE
      s_aclk         => sdram_axi_clk,                                                  -- only for BRAM_USED=TRUE
      s_axi_araddr   => sdram_axi_araddr(31 DOWNTO 0),                                  -- only for BRAM_USED=TRUE
      s_axi_arburst  => sdram_axi_arburst(1 DOWNTO 0),                                  -- only for BRAM_USED=TRUE
      s_axi_arid     => sdram_axi_arid,                                                 -- only for BRAM_USED=TRUE
      s_axi_arlen    => sdram_axi_arlen(7 DOWNTO 0),                                    -- only for BRAM_USED=TRUE
      s_axi_arready  => sdram_axi_arready,                                              -- only for BRAM_USED=TRUE
      s_axi_arsize   => "101",                                                          -- only for BRAM_USED=TRUE
      s_axi_arvalid  => sdram_axi_arvalid,                                              -- only for BRAM_USED=TRUE
      s_axi_awaddr   => sdram_axi_awaddr(31 DOWNTO 0),                                  -- only for BRAM_USED=TRUE
      s_axi_awburst  => sdram_axi_awburst(1 DOWNTO 0),                                  -- only for BRAM_USED=TRUE
      s_axi_awid     => sdram_axi_awid,                                                 -- only for BRAM_USED=TRUE
      s_axi_awlen    => sdram_axi_awlen(7 DOWNTO 0),                                    -- only for BRAM_USED=TRUE
      s_axi_awready  => sdram_axi_awready,                                              -- only for BRAM_USED=TRUE
      s_axi_awsize   => "101",                                                          -- only for BRAM_USED=TRUE
      s_axi_awvalid  => sdram_axi_awvalid,                                              -- only for BRAM_USED=TRUE
      s_axi_bid      => sdram_axi_bid,                                                  -- only for BRAM_USED=TRUE
      s_axi_bready   => sdram_axi_bready,                                               -- only for BRAM_USED=TRUE
      s_axi_bresp    => sdram_axi_bresp(1 DOWNTO 0),                                    -- only for BRAM_USED=TRUE
      s_axi_bvalid   => sdram_axi_bvalid,                                               -- only for BRAM_USED=TRUE
      s_axi_rdata    => sdram_axi_rdata((C_AXI_CARD_MEM0_DATA_WIDTH/2-1) DOWNTO 0),     -- only for BRAM_USED=TRUE
      s_axi_rid      => sdram_axi_rid,                                                  -- only for BRAM_USED=TRUE
      s_axi_rlast    => sdram_axi_rlast,                                                -- only for BRAM_USED=TRUE
      s_axi_rready   => sdram_axi_rready,                                               -- only for BRAM_USED=TRUE
      s_axi_rresp    => sdram_axi_rresp(1 DOWNTO 0),                                    -- only for BRAM_USED=TRUE
      s_axi_rvalid   => sdram_axi_rvalid,                                               -- only for BRAM_USED=TRUE
      s_axi_wdata    => sdram_axi_wdata((C_AXI_CARD_MEM0_DATA_WIDTH/2)-1 DOWNTO 0),     -- only for BRAM_USED=TRUE
      s_axi_wlast    => sdram_axi_wlast,                                                -- only for BRAM_USED=TRUE
      s_axi_wready   => sdram_axi_wready,                                               -- only for BRAM_USED=TRUE
      s_axi_wstrb    => sdram_axi_wstrb((C_AXI_CARD_MEM0_DATA_WIDTH/16)-1 DOWNTO 0),    -- only for BRAM_USED=TRUE
      s_axi_wvalid   => sdram_axi_wvalid                                                -- only for BRAM_USED=TRUE
    );                                                                                  -- only for BRAM_USED=TRUE

  block_ram_i1 : block_RAM                                                                                          -- only for BRAM_USED=TRUE
    PORT MAP (                                                                                                      -- only for BRAM_USED=TRUE
      s_aresetn      => sdram_axi_rst_n,                                                                            -- only for BRAM_USED=TRUE
      s_aclk         => sdram_axi_clk,                                                                              -- only for BRAM_USED=TRUE
      s_axi_araddr   => sdram_axi_araddr(31 DOWNTO 0),                                                              -- only for BRAM_USED=TRUE
      s_axi_arburst  => sdram_axi_arburst(1 DOWNTO 0),                                                              -- only for BRAM_USED=TRUE
      s_axi_arid     => sdram_axi_arid,                                                                             -- only for BRAM_USED=TRUE
      s_axi_arlen    => sdram_axi_arlen(7 DOWNTO 0),                                                                -- only for BRAM_USED=TRUE
      s_axi_arready  => open,                                                                                       -- only for BRAM_USED=TRUE
      s_axi_arsize   => "101",                                                                                      -- only for BRAM_USED=TRUE
      s_axi_arvalid  => sdram_axi_arvalid,                                                                          -- only for BRAM_USED=TRUE
      s_axi_awaddr   => sdram_axi_awaddr(31 DOWNTO 0),                                                              -- only for BRAM_USED=TRUE
      s_axi_awburst  => sdram_axi_awburst(1 DOWNTO 0),                                                              -- only for BRAM_USED=TRUE
      s_axi_awid     => sdram_axi_awid,                                                                             -- only for BRAM_USED=TRUE
      s_axi_awlen    => sdram_axi_awlen(7 DOWNTO 0),                                                                -- only for BRAM_USED=TRUE
      s_axi_awready  => open,                                                                                       -- only for BRAM_USED=TRUE
      s_axi_awsize   => "101",                                                                                      -- only for BRAM_USED=TRUE
      s_axi_awvalid  => sdram_axi_awvalid,                                                                          -- only for BRAM_USED=TRUE
      s_axi_bid      => open,                                                                                       -- only for BRAM_USED=TRUE
      s_axi_bready   => sdram_axi_bready,                                                                           -- only for BRAM_USED=TRUE
      s_axi_bresp    => open,                                                                                       -- only for BRAM_USED=TRUE
      s_axi_bvalid   => open,                                                                                       -- only for BRAM_USED=TRUE
      s_axi_rdata    => sdram_axi_rdata(C_AXI_CARD_MEM0_DATA_WIDTH-1 DOWNTO (C_AXI_CARD_MEM0_DATA_WIDTH/2)),        -- only for BRAM_USED=TRUE
      s_axi_rid      => open,                                                                                       -- only for BRAM_USED=TRUE
      s_axi_rlast    => open,                                                                                       -- only for BRAM_USED=TRUE
      s_axi_rready   => sdram_axi_rready,                                                                           -- only for BRAM_USED=TRUE
      s_axi_rresp    => open,                                                                                       -- only for BRAM_USED=TRUE
      s_axi_rvalid   => open,                                                                                       -- only for BRAM_USED=TRUE
      s_axi_wdata    => sdram_axi_wdata(C_AXI_CARD_MEM0_DATA_WIDTH-1 DOWNTO (C_AXI_CARD_MEM0_DATA_WIDTH/2)),        -- only for BRAM_USED=TRUE
      s_axi_wlast    => sdram_axi_wlast,                                                                            -- only for BRAM_USED=TRUE
      s_axi_wready   => open,                                                                                       -- only for BRAM_USED=TRUE
      s_axi_wstrb    => sdram_axi_wstrb((C_AXI_CARD_MEM0_DATA_WIDTH/8)-1 DOWNTO (C_AXI_CARD_MEM0_DATA_WIDTH/16)),   -- only for BRAM_USED=TRUE
      s_axi_wvalid   => sdram_axi_wvalid                                                                            -- only for BRAM_USED=TRUE
    );                                                                                                              -- only for BRAM_USED=TRUE

  ddr3sdram_bank1 : ddr3sdram                                                           -- only for DDR3_USED=TRUE
    PORT MAP (                                                                          -- only for DDR3_USED=TRUE
      c0_init_calib_complete       => sdram_init_calib_complete,                        -- only for DDR3_USED=TRUE
      c0_sys_clk_p                 => c1_sys_clk_p,                                     -- only for DDR3_USED=TRUE
      c0_sys_clk_n                 => c1_sys_clk_n,                                     -- only for DDR3_USED=TRUE
      c0_ddr3_addr                 => c1_ddr3_addr,                                     -- only for DDR3_USED=TRUE
      c0_ddr3_ba                   => c1_ddr3_ba,                                       -- only for DDR3_USED=TRUE
      c0_ddr3_cas_n                => c1_ddr3_cas_n,                                    -- only for DDR3_USED=TRUE
      c0_ddr3_cke                  => c1_ddr3_cke,                                      -- only for DDR3_USED=TRUE
      c0_ddr3_ck_n                 => c1_ddr3_ck_n,                                     -- only for DDR3_USED=TRUE
      c0_ddr3_ck_p                 => c1_ddr3_ck_p,                                     -- only for DDR3_USED=TRUE
      c0_ddr3_cs_n                 => c1_ddr3_cs_n,                                     -- only for DDR3_USED=TRUE
      -- c0_ddr3_dm => OPEN, -- ECC DIMM, don't use dm. dm is assigned above.           -- only for DDR3_USED=TRUE
      c0_ddr3_dq                   => c1_ddr3_dq,                                       -- only for DDR3_USED=TRUE
      c0_ddr3_dqs_n                => c1_ddr3_dqs_n,                                    -- only for DDR3_USED=TRUE
      c0_ddr3_dqs_p                => c1_ddr3_dqs_p,                                    -- only for DDR3_USED=TRUE
      c0_ddr3_odt                  => c1_ddr3_odt,                                      -- only for DDR3_USED=TRUE
      c0_ddr3_ras_n                => c1_ddr3_ras_n,                                    -- only for DDR3_USED=TRUE
      c0_ddr3_reset_n              => c1_ddr3_reset_n,                                  -- only for DDR3_USED=TRUE
      c0_ddr3_we_n                 => c1_ddr3_we_n,                                     -- only for DDR3_USED=TRUE
      c0_ddr3_ui_clk               => sdram_ui_clk,                                     -- only for DDR3_USED=TRUE
      c0_ddr3_ui_clk_sync_rst      => sdram_ui_clk_sync_rst,                            -- only for DDR3_USED=TRUE
      c0_ddr3_aresetn              => sdram_reset_n_q,                                  -- only for DDR3_USED=TRUE
      c0_ddr3_interrupt            => sdram_interrupt,                                  -- only for DDR3_USED=TRUE
      c0_ddr3_s_axi_ctrl_awvalid   => sdram_axi_ctrl_awvalid,                           -- only for DDR3_USED=TRUE
      c0_ddr3_s_axi_ctrl_awready   => sdram_axi_ctrl_awready,                           -- only for DDR3_USED=TRUE
      c0_ddr3_s_axi_ctrl_awaddr    => sdram_axi_ctrl_awaddr,                            -- only for DDR3_USED=TRUE
      c0_ddr3_s_axi_ctrl_wvalid    => sdram_axi_ctrl_wvalid,                            -- only for DDR3_USED=TRUE
      c0_ddr3_s_axi_ctrl_wready    => sdram_axi_ctrl_wready,                            -- only for DDR3_USED=TRUE
      c0_ddr3_s_axi_ctrl_wdata     => sdram_axi_ctrl_wdata,                             -- only for DDR3_USED=TRUE
      c0_ddr3_s_axi_ctrl_bvalid    => sdram_axi_ctrl_bvalid,                            -- only for DDR3_USED=TRUE
      c0_ddr3_s_axi_ctrl_bready    => sdram_axi_ctrl_bready,                            -- only for DDR3_USED=TRUE
      c0_ddr3_s_axi_ctrl_bresp     => sdram_axi_ctrl_bresp,                             -- only for DDR3_USED=TRUE
      c0_ddr3_s_axi_ctrl_arvalid   => sdram_axi_ctrl_arvalid,                           -- only for DDR3_USED=TRUE
      c0_ddr3_s_axi_ctrl_arready   => sdram_axi_ctrl_arready,                           -- only for DDR3_USED=TRUE
      c0_ddr3_s_axi_ctrl_araddr    => sdram_axi_ctrl_araddr,                            -- only for DDR3_USED=TRUE
      c0_ddr3_s_axi_ctrl_rvalid    => sdram_axi_ctrl_rvalid,                            -- only for DDR3_USED=TRUE
      c0_ddr3_s_axi_ctrl_rready    => sdram_axi_ctrl_rready,                            -- only for DDR3_USED=TRUE
      c0_ddr3_s_axi_ctrl_rdata     => sdram_axi_ctrl_rdata,                             -- only for DDR3_USED=TRUE
      c0_ddr3_s_axi_ctrl_rresp     => sdram_axi_ctrl_rresp,                             -- only for DDR3_USED=TRUE
      c0_ddr3_s_axi_araddr         => sdram_axi_araddr,                                 -- only for DDR3_USED=TRUE
      c0_ddr3_s_axi_arburst        => sdram_axi_arburst,                                -- only for DDR3_USED=TRUE
      c0_ddr3_s_axi_arcache        => sdram_axi_arcache,                                -- only for DDR3_USED=TRUE
      c0_ddr3_s_axi_arid           => sdram_axi_arid,                                   -- only for DDR3_USED=TRUE
      c0_ddr3_s_axi_arlen          => sdram_axi_arlen,                                  -- only for DDR3_USED=TRUE
      c0_ddr3_s_axi_arlock         => sdram_axi_arlock,                                 -- only for DDR3_USED=TRUE
      c0_ddr3_s_axi_arprot         => sdram_axi_arprot,                                 -- only for DDR3_USED=TRUE
      c0_ddr3_s_axi_arqos          => sdram_axi_arqos,                                  -- only for DDR3_USED=TRUE
      c0_ddr3_s_axi_arready        => sdram_axi_arready,                                -- only for DDR3_USED=TRUE
      c0_ddr3_s_axi_arsize         => sdram_axi_arsize,                                 -- only for DDR3_USED=TRUE
      c0_ddr3_s_axi_arvalid        => sdram_axi_arvalid,                                -- only for DDR3_USED=TRUE
      c0_ddr3_s_axi_awaddr         => sdram_axi_awaddr,                                 -- only for DDR3_USED=TRUE
      c0_ddr3_s_axi_awburst        => sdram_axi_awburst,                                -- only for DDR3_USED=TRUE
      c0_ddr3_s_axi_awcache        => sdram_axi_awcache,                                -- only for DDR3_USED=TRUE
      c0_ddr3_s_axi_awid           => sdram_axi_awid,                                   -- only for DDR3_USED=TRUE
      c0_ddr3_s_axi_awlen          => sdram_axi_awlen,                                  -- only for DDR3_USED=TRUE
      c0_ddr3_s_axi_awlock         => sdram_axi_awlock,                                 -- only for DDR3_USED=TRUE
      c0_ddr3_s_axi_awprot         => sdram_axi_awprot,                                 -- only for DDR3_USED=TRUE
      c0_ddr3_s_axi_awqos          => sdram_axi_awqos,                                  -- only for DDR3_USED=TRUE
      c0_ddr3_s_axi_awready        => sdram_axi_awready,                                -- only for DDR3_USED=TRUE
      c0_ddr3_s_axi_awsize         => sdram_axi_awsize,                                 -- only for DDR3_USED=TRUE
      c0_ddr3_s_axi_awvalid        => sdram_axi_awvalid,                                -- only for DDR3_USED=TRUE
      c0_ddr3_s_axi_bid            => sdram_axi_bid,                                    -- only for DDR3_USED=TRUE
      c0_ddr3_s_axi_bready         => sdram_axi_bready,                                 -- only for DDR3_USED=TRUE
      c0_ddr3_s_axi_bresp          => sdram_axi_bresp,                                  -- only for DDR3_USED=TRUE
      c0_ddr3_s_axi_bvalid         => sdram_axi_bvalid,                                 -- only for DDR3_USED=TRUE
      c0_ddr3_s_axi_rdata          => sdram_axi_rdata,                                  -- only for DDR3_USED=TRUE
      c0_ddr3_s_axi_rid            => sdram_axi_rid,                                    -- only for DDR3_USED=TRUE
      c0_ddr3_s_axi_rlast          => sdram_axi_rlast,                                  -- only for DDR3_USED=TRUE
      c0_ddr3_s_axi_rready         => sdram_axi_rready,                                 -- only for DDR3_USED=TRUE
      c0_ddr3_s_axi_rresp          => sdram_axi_rresp,                                  -- only for DDR3_USED=TRUE
      c0_ddr3_s_axi_rvalid         => sdram_axi_rvalid,                                 -- only for DDR3_USED=TRUE
      c0_ddr3_s_axi_wdata          => sdram_axi_wdata,                                  -- only for DDR3_USED=TRUE
      c0_ddr3_s_axi_wlast          => sdram_axi_wlast,                                  -- only for DDR3_USED=TRUE
      c0_ddr3_s_axi_wready         => sdram_axi_wready,                                 -- only for DDR3_USED=TRUE
      c0_ddr3_s_axi_wstrb          => sdram_axi_wstrb,                                  -- only for DDR3_USED=TRUE
      c0_ddr3_s_axi_wvalid         => sdram_axi_wvalid,                                 -- only for DDR3_USED=TRUE
      sys_rst                      => sdram_reset_q                                     -- only for DDR3_USED=TRUE
    );                                                                                  -- only for DDR3_USED=TRUE

  ddr4sdram_bank : ddr4sdram                                                            -- only for DDR4_USED=TRUE
    PORT MAP (                                                                          -- only for DDR4_USED=TRUE
      c0_init_calib_complete     => sdram_init_calib_complete,                          -- only for DDR4_USED=TRUE
      dbg_clk                    => ddr4_dbg_clk,                                       -- only for DDR4_USED=TRUE
      c0_sys_clk_p               => c0_sys_clk_p,                                       -- only for DDR4_USED=TRUE
      c0_sys_clk_n               => c0_sys_clk_n,                                       -- only for DDR4_USED=TRUE
      dbg_bus                    => ddr4_dbg_bus,                                       -- only for DDR4_USED=TRUE
      c0_ddr4_adr                => c0_ddr4_adr,                                        -- only for DDR4_USED=TRUE
      c0_ddr4_ba                 => c0_ddr4_ba,                                         -- only for DDR4_USED=TRUE
      c0_ddr4_cke                => c0_ddr4_cke,                                        -- only for DDR4_USED=TRUE
      c0_ddr4_cs_n               => c0_ddr4_cs_n,                                       -- only for DDR4_USED=TRUE
      c0_ddr4_dm_dbi_n           => c0_ddr4_dm_dbi_n,                                   -- only for DDR4_USED=TRUE
      c0_ddr4_dq                 => c0_ddr4_dq,                                         -- only for DDR4_USED=TRUE
      c0_ddr4_dqs_c              => c0_ddr4_dqs_c,                                      -- only for DDR4_USED=TRUE
      c0_ddr4_dqs_t              => c0_ddr4_dqs_t,                                      -- only for DDR4_USED=TRUE
      c0_ddr4_odt                => c0_ddr4_odt,                                        -- only for DDR4_USED=TRUE
      c0_ddr4_bg                 => c0_ddr4_bg,                                         -- only for DDR4_USED=TRUE
      c0_ddr4_reset_n            => c0_ddr4_reset_n,                                    -- only for DDR4_USED=TRUE
      c0_ddr4_act_n              => c0_ddr4_act_n,                                      -- only for DDR4_USED=TRUE
      c0_ddr4_ck_c               => c0_ddr4_ck_c,                                       -- only for DDR4_USED=TRUE
      c0_ddr4_ck_t               => c0_ddr4_ck_t,                                       -- only for DDR4_USED=TRUE
      c0_ddr4_ui_clk             => sdram_ui_clk,                                       -- only for DDR4_USED=TRUE
      c0_ddr4_ui_clk_sync_rst    => sdram_ui_clk_sync_rst,                              -- only for DDR4_USED=TRUE
      c0_ddr4_aresetn            => sdram_reset_n_q,                                    -- only for DDR4_USED=TRUE
      c0_ddr4_s_axi_ctrl_awvalid => sdram_axi_ctrl_awvalid,                             -- only for DDR4_USED=TRUE
      c0_ddr4_s_axi_ctrl_awready => sdram_axi_ctrl_awready,                             -- only for DDR4_USED=TRUE
      c0_ddr4_s_axi_ctrl_awaddr  => sdram_axi_ctrl_awaddr,                              -- only for DDR4_USED=TRUE
      c0_ddr4_s_axi_ctrl_wvalid  => sdram_axi_ctrl_wvalid,                              -- only for DDR4_USED=TRUE
      c0_ddr4_s_axi_ctrl_wready  => sdram_axi_ctrl_wready,                              -- only for DDR4_USED=TRUE
      c0_ddr4_s_axi_ctrl_wdata   => sdram_axi_ctrl_wdata,                               -- only for DDR4_USED=TRUE
      c0_ddr4_s_axi_ctrl_bvalid  => sdram_axi_ctrl_bvalid,                              -- only for DDR4_USED=TRUE
      c0_ddr4_s_axi_ctrl_bready  => sdram_axi_ctrl_bready,                              -- only for DDR4_USED=TRUE
      c0_ddr4_s_axi_ctrl_bresp   => sdram_axi_ctrl_bresp,                               -- only for DDR4_USED=TRUE
      c0_ddr4_s_axi_ctrl_arvalid => sdram_axi_ctrl_arvalid,                             -- only for DDR4_USED=TRUE
      c0_ddr4_s_axi_ctrl_arready => sdram_axi_ctrl_arready,                             -- only for DDR4_USED=TRUE
      c0_ddr4_s_axi_ctrl_araddr  => sdram_axi_ctrl_araddr,                              -- only for DDR4_USED=TRUE
      c0_ddr4_s_axi_ctrl_rvalid  => sdram_axi_ctrl_rvalid,                              -- only for DDR4_USED=TRUE
      c0_ddr4_s_axi_ctrl_rready  => sdram_axi_ctrl_rready,                              -- only for DDR4_USED=TRUE
      c0_ddr4_s_axi_ctrl_rdata   => sdram_axi_ctrl_rdata,                               -- only for DDR4_USED=TRUE
      c0_ddr4_s_axi_ctrl_rresp   => sdram_axi_ctrl_rresp,                               -- only for DDR4_USED=TRUE
      c0_ddr4_interrupt          => sdram_interrupt,                                    -- only for DDR4_USED=TRUE
      c0_ddr4_s_axi_awid         => sdram_axi_awid,                                     -- only for DDR4_USED=TRUE
      c0_ddr4_s_axi_awaddr       => sdram_axi_awaddr,                                   -- only for DDR4_USED=TRUE
      c0_ddr4_s_axi_awlen        => sdram_axi_awlen,                                    -- only for DDR4_USED=TRUE
      c0_ddr4_s_axi_awsize       => sdram_axi_awsize,                                   -- only for DDR4_USED=TRUE
      c0_ddr4_s_axi_awburst      => sdram_axi_awburst,                                  -- only for DDR4_USED=TRUE
      c0_ddr4_s_axi_awlock       => sdram_axi_awlock,                                   -- only for DDR4_USED=TRUE
      c0_ddr4_s_axi_awcache      => sdram_axi_awcache,                                  -- only for DDR4_USED=TRUE
      c0_ddr4_s_axi_awprot       => sdram_axi_awprot,                                   -- only for DDR4_USED=TRUE
      c0_ddr4_s_axi_awqos        => sdram_axi_awqos,                                    -- only for DDR4_USED=TRUE
      c0_ddr4_s_axi_awvalid      => sdram_axi_awvalid,                                  -- only for DDR4_USED=TRUE
      c0_ddr4_s_axi_awready      => sdram_axi_awready,                                  -- only for DDR4_USED=TRUE
      c0_ddr4_s_axi_wdata        => sdram_axi_wdata,                                    -- only for DDR4_USED=TRUE
      c0_ddr4_s_axi_wstrb        => sdram_axi_wstrb,                                    -- only for DDR4_USED=TRUE
      c0_ddr4_s_axi_wlast        => sdram_axi_wlast,                                    -- only for DDR4_USED=TRUE
      c0_ddr4_s_axi_wvalid       => sdram_axi_wvalid,                                   -- only for DDR4_USED=TRUE
      c0_ddr4_s_axi_wready       => sdram_axi_wready,                                   -- only for DDR4_USED=TRUE
      c0_ddr4_s_axi_bready       => sdram_axi_bready,                                   -- only for DDR4_USED=TRUE
      c0_ddr4_s_axi_bid          => sdram_axi_bid,                                      -- only for DDR4_USED=TRUE
      c0_ddr4_s_axi_bresp        => sdram_axi_bresp,                                    -- only for DDR4_USED=TRUE
      c0_ddr4_s_axi_bvalid       => sdram_axi_bvalid,                                   -- only for DDR4_USED=TRUE
      c0_ddr4_s_axi_arid         => sdram_axi_arid,                                     -- only for DDR4_USED=TRUE
      c0_ddr4_s_axi_araddr       => sdram_axi_araddr,                                   -- only for DDR4_USED=TRUE
      c0_ddr4_s_axi_arlen        => sdram_axi_arlen,                                    -- only for DDR4_USED=TRUE
      c0_ddr4_s_axi_arsize       => sdram_axi_arsize,                                   -- only for DDR4_USED=TRUE
      c0_ddr4_s_axi_arburst      => sdram_axi_arburst,                                  -- only for DDR4_USED=TRUE
      c0_ddr4_s_axi_arlock       => sdram_axi_arlock,                                   -- only for DDR4_USED=TRUE
      c0_ddr4_s_axi_arcache      => sdram_axi_arcache,                                  -- only for DDR4_USED=TRUE
      c0_ddr4_s_axi_arprot       => sdram_axi_arprot,                                   -- only for DDR4_USED=TRUE
      c0_ddr4_s_axi_arqos        => sdram_axi_arqos,                                    -- only for DDR4_USED=TRUE
      c0_ddr4_s_axi_arvalid      => sdram_axi_arvalid,                                  -- only for DDR4_USED=TRUE
      c0_ddr4_s_axi_arready      => sdram_axi_arready,                                  -- only for DDR4_USED=TRUE
      c0_ddr4_s_axi_rready       => sdram_axi_rready,                                   -- only for DDR4_USED=TRUE
      c0_ddr4_s_axi_rlast        => sdram_axi_rlast,                                    -- only for DDR4_USED=TRUE
      c0_ddr4_s_axi_rvalid       => sdram_axi_rvalid,                                   -- only for DDR4_USED=TRUE
      c0_ddr4_s_axi_rresp        => sdram_axi_rresp,                                    -- only for DDR4_USED=TRUE
      c0_ddr4_s_axi_rid          => sdram_axi_rid,                                      -- only for DDR4_USED=TRUE
      c0_ddr4_s_axi_rdata        => sdram_axi_rdata,                                    -- only for DDR4_USED=TRUE
      sys_rst                    => sdram_reset_q                                       -- only for DDR4_USED=TRUE
    );                                                                                  -- only for DDR4_USED=TRUE
END psl_accel;<|MERGE_RESOLUTION|>--- conflicted
+++ resolved
@@ -19,19 +19,11 @@
 ----------------------------------------------------------------------------
 
   LIBRARY ieee;
-<<<<<<< HEAD
-  USE ieee.std_logic_1164.ALL;
-  USE work.std_ulogic_function_support.ALL;
-  USE work.std_ulogic_support.ALL;
-  USE work.std_ulogic_unsigned.ALL;
-  
-=======
   USE ieee.std_logic_1164.all;
   USE ieee.std_logic_misc.all;
   USE ieee.std_logic_unsigned.all;
   USE ieee.numeric_std.all;
 
->>>>>>> 29a37ee4
   USE work.psl_accel_types.ALL;
   USE work.donut_types.ALL;
   
