----------------------------------------------------------------------------
----------------------------------------------------------------------------
--
-- Copyright 2016 International Business Machines
--
-- Licensed under the Apache License, Version 2.0 (the "License");
-- you may not use this file except in compliance with the License.
-- You may obtain a copy of the License at
--
--     http://www.apache.org/licenses/LICENSE-2.0
--
-- Unless required by applicable law or agreed to in writing, software
-- distributed under the License is distributed on an "AS IS" BASIS,
-- WITHOUT WARRANTIES OR CONDITIONS OF ANY KIND, either express or implied.
-- See the License for the specific language governing permissions AND
-- limitations under the License.
--
-- change log:
-- 12/20/2016 R. Rieke fixed case statement issue
----------------------------------------------------------------------------
----------------------------------------------------------------------------

library ieee;
use ieee.std_logic_1164.all;
use ieee.std_logic_misc.all;
use ieee.STD_LOGIC_UNSIGNED.all;
use ieee.numeric_std.all;



entity action_memcopy is
    generic (
        -- Parameters of Axi Master Bus Interface AXI_CARD_MEM0 ; to DDR memory
        C_AXI_CARD_MEM0_ID_WIDTH    : integer   := 2;
        C_AXI_CARD_MEM0_ADDR_WIDTH  : integer   := 33;
        C_AXI_CARD_MEM0_DATA_WIDTH  : integer   := 512;
        C_AXI_CARD_MEM0_AWUSER_WIDTH    : integer   := 1;
        C_AXI_CARD_MEM0_ARUSER_WIDTH    : integer   := 1;
        C_AXI_CARD_MEM0_WUSER_WIDTH : integer   := 1;
        C_AXI_CARD_MEM0_RUSER_WIDTH : integer   := 1;
        C_AXI_CARD_MEM0_BUSER_WIDTH : integer   := 1;

        -- Parameters of Axi Slave Bus Interface AXI_CTRL_REG
        C_AXI_CTRL_REG_DATA_WIDTH   : integer   := 32;
        C_AXI_CTRL_REG_ADDR_WIDTH   : integer   := 32;

        -- Parameters of Axi Master Bus Interface AXI_HOST_MEM ; to Host memory
        C_AXI_HOST_MEM_ID_WIDTH     : integer   := 2;
        C_AXI_HOST_MEM_ADDR_WIDTH   : integer   := 64;
        C_AXI_HOST_MEM_DATA_WIDTH   : integer   := 512;
        C_AXI_HOST_MEM_AWUSER_WIDTH : integer   := 1;
        C_AXI_HOST_MEM_ARUSER_WIDTH : integer   := 1;
        C_AXI_HOST_MEM_WUSER_WIDTH  : integer   := 1;
        C_AXI_HOST_MEM_RUSER_WIDTH  : integer   := 1;
        C_AXI_HOST_MEM_BUSER_WIDTH  : integer   := 1
    );
    port (
        action_clk      : in STD_LOGIC;
        action_rst_n        : in STD_LOGIC;

        -- Ports of Axi Master Bus Interface AXI_CARD_MEM0                                         -- only for DDRI_USED=TRUE
                -- to DDR memory                                                                   -- only for DDRI_USED=TRUE
        axi_card_mem0_awaddr    : out std_logic_vector(C_AXI_CARD_MEM0_ADDR_WIDTH-1 downto 0);     -- only for DDRI_USED=TRUE
        axi_card_mem0_awlen : out std_logic_vector(7 downto 0);                                    -- only for DDRI_USED=TRUE
        axi_card_mem0_awsize    : out std_logic_vector(2 downto 0);                                -- only for DDRI_USED=TRUE
        axi_card_mem0_awburst   : out std_logic_vector(1 downto 0);                                -- only for DDRI_USED=TRUE
        axi_card_mem0_awlock    : out std_logic_vector(0 downto 0);                                -- only for DDRI_USED=TRUE
        axi_card_mem0_awcache   : out std_logic_vector(3 downto 0);                                -- only for DDRI_USED=TRUE
        axi_card_mem0_awprot    : out std_logic_vector(2 downto 0);                                -- only for DDRI_USED=TRUE
        axi_card_mem0_awregion  : out std_logic_vector(3 downto 0);                                -- only for DDRI_USED=TRUE
        axi_card_mem0_awqos : out std_logic_vector(3 downto 0);                                    -- only for DDRI_USED=TRUE
        axi_card_mem0_awvalid   : out std_logic;                                                   -- only for DDRI_USED=TRUE
        axi_card_mem0_awready   : in std_logic;                                                    -- only for DDRI_USED=TRUE
        axi_card_mem0_wdata : out std_logic_vector(C_AXI_CARD_MEM0_DATA_WIDTH-1 downto 0);         -- only for DDRI_USED=TRUE
        axi_card_mem0_wstrb : out std_logic_vector(C_AXI_CARD_MEM0_DATA_WIDTH/8-1 downto 0);       -- only for DDRI_USED=TRUE
        axi_card_mem0_wlast : out std_logic;                                                       -- only for DDRI_USED=TRUE
        axi_card_mem0_wvalid    : out std_logic;                                                   -- only for DDRI_USED=TRUE
        axi_card_mem0_wready    : in std_logic;                                                    -- only for DDRI_USED=TRUE
        axi_card_mem0_bresp : in std_logic_vector(1 downto 0);                                     -- only for DDRI_USED=TRUE
        axi_card_mem0_bvalid    : in std_logic;                                                    -- only for DDRI_USED=TRUE
        axi_card_mem0_bready    : out std_logic;                                                   -- only for DDRI_USED=TRUE
        axi_card_mem0_araddr    : out std_logic_vector(C_AXI_CARD_MEM0_ADDR_WIDTH-1 downto 0);     -- only for DDRI_USED=TRUE
        axi_card_mem0_arlen : out std_logic_vector(7 downto 0);                                    -- only for DDRI_USED=TRUE
        axi_card_mem0_arsize    : out std_logic_vector(2 downto 0);                                -- only for DDRI_USED=TRUE
        axi_card_mem0_arburst   : out std_logic_vector(1 downto 0);                                -- only for DDRI_USED=TRUE
        axi_card_mem0_arlock    : out std_logic_vector(0 downto 0);                                -- only for DDRI_USED=TRUE
        axi_card_mem0_arcache   : out std_logic_vector(3 downto 0);                                -- only for DDRI_USED=TRUE
        axi_card_mem0_arprot    : out std_logic_vector(2 downto 0);                                -- only for DDRI_USED=TRUE
        axi_card_mem0_arregion  : out std_logic_vector(3 downto 0);                                -- only for DDRI_USED=TRUE
        axi_card_mem0_arqos : out std_logic_vector(3 downto 0);                                    -- only for DDRI_USED=TRUE
        axi_card_mem0_arvalid   : out std_logic;                                                   -- only for DDRI_USED=TRUE
        axi_card_mem0_arready   : in std_logic;                                                    -- only for DDRI_USED=TRUE
        axi_card_mem0_rdata : in std_logic_vector(C_AXI_CARD_MEM0_DATA_WIDTH-1 downto 0);          -- only for DDRI_USED=TRUE
        axi_card_mem0_rresp : in std_logic_vector(1 downto 0);                                     -- only for DDRI_USED=TRUE
        axi_card_mem0_rlast : in std_logic;                                                        -- only for DDRI_USED=TRUE
        axi_card_mem0_rvalid    : in std_logic;                                                    -- only for DDRI_USED=TRUE
        axi_card_mem0_rready    : out std_logic;                                                   -- only for DDRI_USED=TRUE
--      axi_card_mem0_error : out std_logic;                                                       -- only for DDRI_USED=TRUE
        axi_card_mem0_arid  : out std_logic_vector(C_AXI_CARD_MEM0_ID_WIDTH-1 downto 0);           -- only for DDRI_USED=TRUE
        axi_card_mem0_aruser    : out std_logic_vector(C_AXI_CARD_MEM0_ARUSER_WIDTH-1 downto 0);   -- only for DDRI_USED=TRUE
        axi_card_mem0_awid  : out std_logic_vector(C_AXI_CARD_MEM0_ID_WIDTH-1 downto 0);           -- only for DDRI_USED=TRUE
        axi_card_mem0_awuser    : out std_logic_vector(C_AXI_CARD_MEM0_AWUSER_WIDTH-1 downto 0);   -- only for DDRI_USED=TRUE
        axi_card_mem0_bid   : in std_logic_vector(C_AXI_CARD_MEM0_ID_WIDTH-1 downto 0);            -- only for DDRI_USED=TRUE
        axi_card_mem0_buser : in std_logic_vector(C_AXI_CARD_MEM0_BUSER_WIDTH-1 downto 0);         -- only for DDRI_USED=TRUE
        axi_card_mem0_rid   : in std_logic_vector(C_AXI_CARD_MEM0_ID_WIDTH-1 downto 0);            -- only for DDRI_USED=TRUE
        axi_card_mem0_ruser : in std_logic_vector(C_AXI_CARD_MEM0_RUSER_WIDTH-1 downto 0);         -- only for DDRI_USED=TRUE
        axi_card_mem0_wuser : out std_logic_vector(C_AXI_CARD_MEM0_WUSER_WIDTH-1 downto 0);        -- only for DDRI_USED=TRUE

        -- Ports of Axi Slave Bus Interface AXI_CTRL_REG
        axi_ctrl_reg_awaddr : in std_logic_vector(C_AXI_CTRL_REG_ADDR_WIDTH-1 downto 0);
        -- axi_ctrl_reg_awprot : in std_logic_vector(2 downto 0);
        axi_ctrl_reg_awvalid    : in std_logic;
        axi_ctrl_reg_awready    : out std_logic;
        axi_ctrl_reg_wdata  : in std_logic_vector(C_AXI_CTRL_REG_DATA_WIDTH-1 downto 0);
        axi_ctrl_reg_wstrb  : in std_logic_vector((C_AXI_CTRL_REG_DATA_WIDTH/8)-1 downto 0);
        axi_ctrl_reg_wvalid : in std_logic;
        axi_ctrl_reg_wready : out std_logic;
        axi_ctrl_reg_bresp  : out std_logic_vector(1 downto 0);
        axi_ctrl_reg_bvalid : out std_logic;
        axi_ctrl_reg_bready : in std_logic;
        axi_ctrl_reg_araddr : in std_logic_vector(C_AXI_CTRL_REG_ADDR_WIDTH-1 downto 0);
        -- axi_ctrl_reg_arprot : in std_logic_vector(2 downto 0);
        axi_ctrl_reg_arvalid    : in std_logic;
        axi_ctrl_reg_arready    : out std_logic;
        axi_ctrl_reg_rdata  : out std_logic_vector(C_AXI_CTRL_REG_DATA_WIDTH-1 downto 0);
        axi_ctrl_reg_rresp  : out std_logic_vector(1 downto 0);
        axi_ctrl_reg_rvalid : out std_logic;
        axi_ctrl_reg_rready : in std_logic;
        interrupt           : out std_logic;

        -- Ports of Axi Master Bus Interface AXI_HOST_MEM
                -- to HOST memory
        axi_host_mem_awaddr : out std_logic_vector(C_AXI_HOST_MEM_ADDR_WIDTH-1 downto 0);
        axi_host_mem_awlen  : out std_logic_vector(7 downto 0);
        axi_host_mem_awsize : out std_logic_vector(2 downto 0);
        axi_host_mem_awburst    : out std_logic_vector(1 downto 0);
        axi_host_mem_awlock : out std_logic_vector(0 downto 0);
        axi_host_mem_awcache    : out std_logic_vector(3 downto 0);
        axi_host_mem_awprot : out std_logic_vector(2 downto 0);
        axi_host_mem_awregion   : out std_logic_vector(3 downto 0);
        axi_host_mem_awqos  : out std_logic_vector(3 downto 0);
        axi_host_mem_awvalid    : out std_logic;
        axi_host_mem_awready    : in std_logic;
        axi_host_mem_wdata  : out std_logic_vector(C_AXI_HOST_MEM_DATA_WIDTH-1 downto 0);
        axi_host_mem_wstrb  : out std_logic_vector(C_AXI_HOST_MEM_DATA_WIDTH/8-1 downto 0);
        axi_host_mem_wlast  : out std_logic;
        axi_host_mem_wvalid : out std_logic;
        axi_host_mem_wready : in std_logic;
        axi_host_mem_bresp  : in std_logic_vector(1 downto 0);
        axi_host_mem_bvalid : in std_logic;
        axi_host_mem_bready : out std_logic;
        axi_host_mem_araddr : out std_logic_vector(C_AXI_HOST_MEM_ADDR_WIDTH-1 downto 0);
        axi_host_mem_arlen  : out std_logic_vector(7 downto 0);
        axi_host_mem_arsize : out std_logic_vector(2 downto 0);
        axi_host_mem_arburst    : out std_logic_vector(1 downto 0);
        axi_host_mem_arlock : out std_logic_vector(0 downto 0);
        axi_host_mem_arcache    : out std_logic_vector(3 downto 0);
        axi_host_mem_arprot : out std_logic_vector(2 downto 0);
        axi_host_mem_arregion   : out std_logic_vector(3 downto 0);
        axi_host_mem_arqos  : out std_logic_vector(3 downto 0);
        axi_host_mem_arvalid    : out std_logic;
        axi_host_mem_arready    : in std_logic;
        axi_host_mem_rdata  : in std_logic_vector(C_AXI_HOST_MEM_DATA_WIDTH-1 downto 0);
        axi_host_mem_rresp  : in std_logic_vector(1 downto 0);
        axi_host_mem_rlast  : in std_logic;
        axi_host_mem_rvalid : in std_logic;
        axi_host_mem_rready : out std_logic;
--      axi_host_mem_error  : out std_logic;
        axi_host_mem_arid   : out std_logic_vector(C_AXI_HOST_MEM_ID_WIDTH-1 downto 0);
        axi_host_mem_aruser : out std_logic_vector(C_AXI_HOST_MEM_ARUSER_WIDTH-1 downto 0);
        axi_host_mem_awid   : out std_logic_vector(C_AXI_HOST_MEM_ID_WIDTH-1 downto 0);
        axi_host_mem_awuser : out std_logic_vector(C_AXI_HOST_MEM_AWUSER_WIDTH-1 downto 0);
        axi_host_mem_bid    : in std_logic_vector(C_AXI_HOST_MEM_ID_WIDTH-1 downto 0);
        axi_host_mem_buser  : in std_logic_vector(C_AXI_HOST_MEM_BUSER_WIDTH-1 downto 0);
        axi_host_mem_rid    : in std_logic_vector(C_AXI_HOST_MEM_ID_WIDTH-1 downto 0);
        axi_host_mem_ruser  : in std_logic_vector(C_AXI_HOST_MEM_RUSER_WIDTH-1 downto 0);
        axi_host_mem_wuser  : out std_logic_vector(C_AXI_HOST_MEM_WUSER_WIDTH-1 downto 0)
);
end action_memcopy;

architecture action_memcopy of action_memcopy is



        type   fsm_app_t    is (IDLE, JUST_COUNT_DOWN, WAIT_FOR_MEMCOPY_DONE);
        type   fsm_copy_t   is (IDLE, PROCESS_COPY, PROCESS_FILL, WAIT_FOR_WRITE_DONE);

        signal fsm_app_q        : fsm_app_t;
        signal fsm_copy_q       : fsm_copy_t;

        signal reg_0x10         : std_logic_vector(31 downto 0);
        signal reg_0x14         : std_logic_vector(31 downto 0);
        signal reg_0x18         : std_logic_vector(31 downto 0);
        signal reg_0x1c         : std_logic_vector(31 downto 0);
        signal reg_0x20         : std_logic_vector(31 downto 0);
        signal reg_0x24         : std_logic_vector(31 downto 0);
        signal app_start        : std_logic;
        signal app_done         : std_logic;
        signal app_ready        : std_logic;
        signal app_idle         : std_logic;
        signal counter          : std_logic_vector( 7 downto 0);
        signal counter_q        : std_logic_vector(31 downto 0);
        signal mem_wr           : std_logic;                                             -- only for DDRI_USED=TRUE
        signal mem_wr_addr      : std_logic_vector(  7 downto 0);                        -- only for DDRI_USED=TRUE
        signal mem_rd_addr      : std_logic_vector(  7 downto 0);                        -- only for DDRI_USED=TRUE
        signal mem_rd_addr_real : std_logic_vector(  7 downto 0);                        -- only for DDRI_USED=TRUE
        signal mem_wr_data      : std_logic_vector(511 downto 0);                        -- only for DDRI_USED=TRUE
        signal mem_rd_data      : std_logic_vector(511 downto 0);                        -- only for DDRI_USED=TRUE

        signal dma_rd_req        : std_logic;
        signal dma_rd_req_ack    : std_logic;
        signal rd_addr           : std_logic_vector( 63 downto 0);
        signal rd_len            : std_logic_vector(  7 downto 0);
        signal dma_rd_data       : std_logic_vector(511 downto 0);
        signal dma_rd_data_valid : std_logic;
        signal dma_rd_data_taken : std_logic;

        signal dma_wr_req        : std_logic;
        signal dma_wr_req_ack    : std_logic;
        signal wr_addr           : std_logic_vector( 63 downto 0);
        signal wr_len            : std_logic_vector(  7 downto 0);
        signal wr_data           : std_logic_vector(511 downto 0);
        signal dma_wr_data_strobe: std_logic_vector( 63  downto 0);
        signal dma_wr_data_valid : std_logic;
        signal dma_wr_data_last  : std_logic;
        signal dma_wr_ready      : std_logic;
        signal dma_wr_bready     : std_logic;
        signal dma_wr_done       : std_logic;

        signal ddr_rd_req        : std_logic;                                            -- only for DDRI_USED=TRUE
        signal ddr_rd_req_ack    : std_logic;                                            -- only for DDRI_USED=TRUE
        signal ddr_rd_data       : std_logic_vector(511 downto 0);                       -- only for DDRI_USED=TRUE
        signal ddr_rd_data_valid : std_logic;                                            -- only for DDRI_USED=TRUE
        signal ddr_rd_data_taken : std_logic;                                            -- only for DDRI_USED=TRUE

        signal ddr_wr_req        : std_logic;                                            -- only for DDRI_USED=TRUE
        signal ddr_wr_ready      : std_logic;                                            -- only for DDRI_USED=TRUE
        signal ddr_wr_bready     : std_logic;                                            -- only for DDRI_USED=TRUE
        signal ddr_wr_req_ack    : std_logic;                                            -- only for DDRI_USED=TRUE
        signal ddr_wr_data_strobe: std_logic_vector(63 downto 0);                        -- only for DDRI_USED=TRUE
        signal ddr_wr_data_valid : std_logic;                                            -- only for DDRI_USED=TRUE
        signal ddr_wr_data_last  : std_logic;                                            -- only for DDRI_USED=TRUE
        signal ddr_wr_done       : std_logic;                                            -- only for DDRI_USED=TRUE

        signal memcopy           : boolean;
        signal start_copy        : std_logic;
        signal start_fill        : std_logic;
        signal last_write_done   : std_logic;
        signal src_host          : std_logic;
        signal src_ddr           : std_logic;                                            -- only for DDRI_USED=TRUE
        signal dest_host         : std_logic;
        signal dest_ddr          : std_logic;                                            -- only for DDRI_USED=TRUE

        signal blocks_to_write   : std_logic_vector(31 downto 0);
        signal blocks_expected   : std_logic_vector(31 downto 0);
        signal blocks_to_set     : std_logic_vector(31 downto 0);
        signal blocks_to_read    : std_logic_vector(31 downto 0);
        signal first_max_blk_r   : std_logic_vector(31 downto 0);
        signal first_blk_r       : std_logic_vector(31 downto 0);
        signal first_max_blk_w   : std_logic_vector(31 downto 0);
        signal first_blk_w       : std_logic_vector(31 downto 0);
        signal write_counter_up  : std_logic_vector(31 downto 0);
        signal total_write_count : std_logic_vector(31 downto 0);
        signal write_counter_dn  : std_logic_vector(25 downto 0);
        signal head              : integer range 0 to 2;
        signal tail              : integer range 0 to 2;
        signal reg0_valid        : std_logic;
        signal reg1_valid        : std_logic;
        signal reg2_valid        : std_logic;
        signal reg0_data         : std_logic_vector(511 downto 0);
        signal reg1_data         : std_logic_vector(511 downto 0);
        signal reg2_data         : std_logic_vector(511 downto 0);
        signal wr_req_count      : integer;
        signal wr_done_count     : integer;
        signal rd_data_taken     : std_logic;
        signal rd_req_ack        : std_logic;
        signal wr_req_ack        : std_logic;
        signal rd_requests_done  : std_logic;
        signal wr_requests_done  : std_logic;
        signal rd_addr_adder     : std_logic_vector(15 downto 0);
        signal wr_addr_adder     : std_logic_vector(15 downto 0);
        signal first_write_mask  : std_logic_vector(63 downto 0);
        signal last_write_mask   : std_logic_vector(63 downto 0);
        signal block_diff        : std_logic_vector(63 downto 0);
        signal last_write        : std_logic;
        signal last_write_q      : std_logic;
        signal first_write_q     : std_logic;
        signal wr_gate           : std_logic;



        function or_reduce (signal arg : std_logic_vector) return std_logic is
          variable result : std_logic;

        begin
          result := '0';
          for i in arg'low to arg'high loop
            result := result or arg(i);
          end loop;  -- i
          return result;
        end or_reduce;


begin

--  axi_card_mem0_error  <= '0';
--  axi_host_mem_error   <= '0';

--  reg_0x10 <= x"0000_0108";

-- Instantiation of Axi Bus Interface AXI_CTRL_REG
action_axi_slave_inst : entity work.action_axi_slave
    generic map (
        C_S_AXI_DATA_WIDTH  => C_AXI_CTRL_REG_DATA_WIDTH,
        C_S_AXI_ADDR_WIDTH  => C_AXI_CTRL_REG_ADDR_WIDTH
    )
    port map (
        -- config reg ; bit 0 => disable dma and
        -- just count down the length regsiter
        reg_0x10_o      => reg_0x10,
        -- low order source address
        reg_0x14_o      => reg_0x14,
        -- high order source  address
        reg_0x18_o      => reg_0x18,
        -- low order destination address
        reg_0x1c_o      => reg_0x1c,
        -- high order destination address
        reg_0x20_o      => reg_0x20,
        -- number of bytes to copy
        reg_0x24_o      => reg_0x24,
        app_start_o     => app_start,
        app_done_i      => app_done,
        app_ready_i     => app_ready,
        app_idle_i      => app_idle,
        -- User ports ends
        S_AXI_ACLK  => action_clk,
        S_AXI_ARESETN   => action_rst_n,
        S_AXI_AWADDR    => axi_ctrl_reg_awaddr,
        -- S_AXI_AWPROT    => axi_ctrl_reg_awprot,
        S_AXI_AWVALID   => axi_ctrl_reg_awvalid,
        S_AXI_AWREADY   => axi_ctrl_reg_awready,
        S_AXI_WDATA => axi_ctrl_reg_wdata,
        S_AXI_WSTRB => axi_ctrl_reg_wstrb,
        S_AXI_WVALID    => axi_ctrl_reg_wvalid,
        S_AXI_WREADY    => axi_ctrl_reg_wready,
        S_AXI_BRESP => axi_ctrl_reg_bresp,
        S_AXI_BVALID    => axi_ctrl_reg_bvalid,
        S_AXI_BREADY    => axi_ctrl_reg_bready,
        S_AXI_ARADDR    => axi_ctrl_reg_araddr,
        -- S_AXI_ARPROT    => axi_ctrl_reg_arprot,
        S_AXI_ARVALID   => axi_ctrl_reg_arvalid,
        S_AXI_ARREADY   => axi_ctrl_reg_arready,
        S_AXI_RDATA => axi_ctrl_reg_rdata,
        S_AXI_RRESP => axi_ctrl_reg_rresp,
        S_AXI_RVALID    => axi_ctrl_reg_rvalid,
        S_AXI_RREADY    => axi_ctrl_reg_rready
    );

-- Instantiation of Axi Bus Interface AXI_HOST_MEM
action_dma_axi_master_inst : entity work.action_axi_master
    generic map (


        C_M_AXI_ID_WIDTH    => C_AXI_HOST_MEM_ID_WIDTH,
        C_M_AXI_ADDR_WIDTH  => C_AXI_HOST_MEM_ADDR_WIDTH,
        C_M_AXI_DATA_WIDTH  => C_AXI_HOST_MEM_DATA_WIDTH,
        C_M_AXI_AWUSER_WIDTH    => C_AXI_HOST_MEM_AWUSER_WIDTH,
        C_M_AXI_ARUSER_WIDTH    => C_AXI_HOST_MEM_ARUSER_WIDTH,
        C_M_AXI_WUSER_WIDTH => C_AXI_HOST_MEM_WUSER_WIDTH,
        C_M_AXI_RUSER_WIDTH => C_AXI_HOST_MEM_RUSER_WIDTH,
        C_M_AXI_BUSER_WIDTH => C_AXI_HOST_MEM_BUSER_WIDTH
    )
    port map (

        dma_rd_req_i            => dma_rd_req,
        dma_rd_addr_i           => rd_addr,
        dma_rd_len_i            => rd_len,
        dma_rd_req_ack_o        => dma_rd_req_ack,
        dma_rd_data_o           => dma_rd_data,
        dma_rd_data_valid_o     => dma_rd_data_valid,
        dma_rd_data_taken_i     => dma_rd_data_taken,

        dma_wr_req_i            => dma_wr_req,
        dma_wr_addr_i           => wr_addr,
        dma_wr_len_i            => wr_len,
        dma_wr_req_ack_o        => dma_wr_req_ack,
        dma_wr_data_i           => wr_data,
        dma_wr_data_strobe_i    => dma_wr_data_strobe,
        dma_wr_data_last_i      => dma_wr_data_last,
        dma_wr_ready_o          => dma_wr_ready,
        dma_wr_bready_i         => dma_wr_bready,
        dma_wr_done_o           => dma_wr_done,


        M_AXI_ACLK  => action_clk,
        M_AXI_ARESETN   => action_rst_n,
        M_AXI_AWID  => axi_host_mem_awid,
        M_AXI_AWADDR    => axi_host_mem_awaddr,
        M_AXI_AWLEN => axi_host_mem_awlen,
        M_AXI_AWSIZE    => axi_host_mem_awsize,
        M_AXI_AWBURST   => axi_host_mem_awburst,
        M_AXI_AWLOCK    => axi_host_mem_awlock(0),
        M_AXI_AWCACHE   => axi_host_mem_awcache,
        M_AXI_AWPROT    => axi_host_mem_awprot,
        M_AXI_AWQOS => axi_host_mem_awqos,
        M_AXI_AWUSER    => axi_host_mem_awuser,
        M_AXI_AWVALID   => axi_host_mem_awvalid,
        M_AXI_AWREADY   => axi_host_mem_awready,
        M_AXI_WDATA => axi_host_mem_wdata,
        M_AXI_WSTRB => axi_host_mem_wstrb,
        M_AXI_WLAST => axi_host_mem_wlast,
        M_AXI_WUSER => axi_host_mem_wuser,
        M_AXI_WVALID    => axi_host_mem_wvalid,
        M_AXI_WREADY    => axi_host_mem_wready,
        M_AXI_BID   => axi_host_mem_bid,
        M_AXI_BRESP => axi_host_mem_bresp,
        M_AXI_BUSER => axi_host_mem_buser,
        M_AXI_BVALID    => axi_host_mem_bvalid,
        M_AXI_BREADY    => axi_host_mem_bready,
        M_AXI_ARID  => axi_host_mem_arid,
        M_AXI_ARADDR    => axi_host_mem_araddr,
        M_AXI_ARLEN => axi_host_mem_arlen,
        M_AXI_ARSIZE    => axi_host_mem_arsize,
        M_AXI_ARBURST   => axi_host_mem_arburst,
        M_AXI_ARLOCK    => axi_host_mem_arlock(0),
        M_AXI_ARCACHE   => axi_host_mem_arcache,
        M_AXI_ARPROT    => axi_host_mem_arprot,
        M_AXI_ARQOS => axi_host_mem_arqos,
        M_AXI_ARUSER    => axi_host_mem_aruser,
        M_AXI_ARVALID   => axi_host_mem_arvalid,
        M_AXI_ARREADY   => axi_host_mem_arready,
        M_AXI_RID   => axi_host_mem_rid,
        M_AXI_RDATA => axi_host_mem_rdata,
        M_AXI_RRESP => axi_host_mem_rresp,
        M_AXI_RLAST => axi_host_mem_rlast,
        M_AXI_RUSER => axi_host_mem_ruser,
        M_AXI_RVALID    => axi_host_mem_rvalid,
        M_AXI_RREADY    => axi_host_mem_rready
    );

-- Instantiation of Axi Bus Interface AXI_CARD_MEM0                                                -- only for DDRI_USED=TRUE
action_ddr_axi_master_inst : entity work.action_axi_master                                         -- only for DDRI_USED=TRUE
    generic map (                                                                                  -- only for DDRI_USED=TRUE


        C_M_AXI_ID_WIDTH    => C_AXI_CARD_MEM0_ID_WIDTH,                                           -- only for DDRI_USED=TRUE
        C_M_AXI_ADDR_WIDTH  => C_AXI_CARD_MEM0_ADDR_WIDTH,                                         -- only for DDRI_USED=TRUE
        C_M_AXI_DATA_WIDTH  => C_AXI_CARD_MEM0_DATA_WIDTH,                                         -- only for DDRI_USED=TRUE
        C_M_AXI_AWUSER_WIDTH    => C_AXI_CARD_MEM0_AWUSER_WIDTH,                                   -- only for DDRI_USED=TRUE
        C_M_AXI_ARUSER_WIDTH    => C_AXI_CARD_MEM0_ARUSER_WIDTH,                                   -- only for DDRI_USED=TRUE
        C_M_AXI_WUSER_WIDTH => C_AXI_CARD_MEM0_WUSER_WIDTH,                                        -- only for DDRI_USED=TRUE
        C_M_AXI_RUSER_WIDTH => C_AXI_CARD_MEM0_RUSER_WIDTH,                                        -- only for DDRI_USED=TRUE
        C_M_AXI_BUSER_WIDTH => C_AXI_CARD_MEM0_BUSER_WIDTH                                         -- only for DDRI_USED=TRUE
    )                                                                                              -- only for DDRI_USED=TRUE
    port map (                                                                                     -- only for DDRI_USED=TRUE

      dma_rd_req_i            => ddr_rd_req,                                             -- only for DDRI_USED=TRUE
      dma_rd_addr_i           => rd_addr(C_AXI_CARD_MEM0_ADDR_WIDTH -1 downto 0),        -- only for DDRI_USED=TRUE
      dma_rd_len_i            => rd_len,                                                 -- only for DDRI_USED=TRUE
      dma_rd_req_ack_o        => ddr_rd_req_ack,                                         -- only for DDRI_USED=TRUE
      dma_rd_data_o           => ddr_rd_data,                                            -- only for DDRI_USED=TRUE
      dma_rd_data_valid_o     => ddr_rd_data_valid,                                      -- only for DDRI_USED=TRUE
      dma_rd_data_taken_i     => ddr_rd_data_taken,                                      -- only for DDRI_USED=TRUE

      dma_wr_req_i            => ddr_wr_req,                                             -- only for DDRI_USED=TRUE
      dma_wr_addr_i           => wr_addr(C_AXI_CARD_MEM0_ADDR_WIDTH -1 downto 0),        -- only for DDRI_USED=TRUE
      dma_wr_len_i            => wr_len,                                                 -- only for DDRI_USED=TRUE
      dma_wr_req_ack_o        => ddr_wr_req_ack,                                         -- only for DDRI_USED=TRUE
      dma_wr_data_i           => wr_data,                                                -- only for DDRI_USED=TRUE
      dma_wr_data_strobe_i    => ddr_wr_data_strobe,                                     -- only for DDRI_USED=TRUE
      dma_wr_data_last_i      => ddr_wr_data_last,                                       -- only for DDRI_USED=TRUE
      dma_wr_ready_o          => ddr_wr_ready,                                           -- only for DDRI_USED=TRUE
      dma_wr_bready_i         => ddr_wr_bready,                                          -- only for DDRI_USED=TRUE
      dma_wr_done_o           => ddr_wr_done,                                            -- only for DDRI_USED=TRUE


        M_AXI_ACLK  => action_clk,                                                                -- only for DDRI_USED=TRUE
        M_AXI_ARESETN   => action_rst_n,                                                          -- only for DDRI_USED=TRUE
        M_AXI_AWID  => axi_card_mem0_awid,                                                        -- only for DDRI_USED=TRUE
        M_AXI_AWADDR    => axi_card_mem0_awaddr,                                                  -- only for DDRI_USED=TRUE
        M_AXI_AWLEN => axi_card_mem0_awlen,                                                       -- only for DDRI_USED=TRUE
        M_AXI_AWSIZE    => axi_card_mem0_awsize,                                                  -- only for DDRI_USED=TRUE
        M_AXI_AWBURST   => axi_card_mem0_awburst,                                                 -- only for DDRI_USED=TRUE
        M_AXI_AWLOCK    => axi_card_mem0_awlock(0),                                               -- only for DDRI_USED=TRUE
        M_AXI_AWCACHE   => axi_card_mem0_awcache,                                                 -- only for DDRI_USED=TRUE
        M_AXI_AWPROT    => axi_card_mem0_awprot,                                                  -- only for DDRI_USED=TRUE
        M_AXI_AWQOS => axi_card_mem0_awqos,                                                       -- only for DDRI_USED=TRUE
        M_AXI_AWUSER    => axi_card_mem0_awuser,                                                  -- only for DDRI_USED=TRUE
        M_AXI_AWVALID   => axi_card_mem0_awvalid,                                                 -- only for DDRI_USED=TRUE
        M_AXI_AWREADY   => axi_card_mem0_awready,                                                 -- only for DDRI_USED=TRUE
        M_AXI_WDATA => axi_card_mem0_wdata,                                                       -- only for DDRI_USED=TRUE
        M_AXI_WSTRB => axi_card_mem0_wstrb,                                                       -- only for DDRI_USED=TRUE
        M_AXI_WLAST => axi_card_mem0_wlast,                                                       -- only for DDRI_USED=TRUE
        M_AXI_WUSER => axi_card_mem0_wuser,                                                       -- only for DDRI_USED=TRUE
        M_AXI_WVALID    => axi_card_mem0_wvalid,                                                  -- only for DDRI_USED=TRUE
        M_AXI_WREADY    => axi_card_mem0_wready,                                                  -- only for DDRI_USED=TRUE
        M_AXI_BID   => axi_card_mem0_bid,                                                         -- only for DDRI_USED=TRUE
        M_AXI_BRESP => axi_card_mem0_bresp,                                                       -- only for DDRI_USED=TRUE
        M_AXI_BUSER => axi_card_mem0_buser,                                                       -- only for DDRI_USED=TRUE
        M_AXI_BVALID    => axi_card_mem0_bvalid,                                                  -- only for DDRI_USED=TRUE
        M_AXI_BREADY    => axi_card_mem0_bready,                                                  -- only for DDRI_USED=TRUE
        M_AXI_ARID  => axi_card_mem0_arid,                                                        -- only for DDRI_USED=TRUE
        M_AXI_ARADDR    => axi_card_mem0_araddr,                                                  -- only for DDRI_USED=TRUE
        M_AXI_ARLEN => axi_card_mem0_arlen,                                                       -- only for DDRI_USED=TRUE
        M_AXI_ARSIZE    => axi_card_mem0_arsize,                                                  -- only for DDRI_USED=TRUE
        M_AXI_ARBURST   => axi_card_mem0_arburst,                                                 -- only for DDRI_USED=TRUE
        M_AXI_ARLOCK    => axi_card_mem0_arlock(0),                                               -- only for DDRI_USED=TRUE
        M_AXI_ARCACHE   => axi_card_mem0_arcache,                                                 -- only for DDRI_USED=TRUE
        M_AXI_ARPROT    => axi_card_mem0_arprot,                                                  -- only for DDRI_USED=TRUE
        M_AXI_ARQOS => axi_card_mem0_arqos,                                                       -- only for DDRI_USED=TRUE
        M_AXI_ARUSER    => axi_card_mem0_aruser,                                                  -- only for DDRI_USED=TRUE
        M_AXI_ARVALID   => axi_card_mem0_arvalid,                                                 -- only for DDRI_USED=TRUE
        M_AXI_ARREADY   => axi_card_mem0_arready,                                                 -- only for DDRI_USED=TRUE
        M_AXI_RID   => axi_card_mem0_rid,                                                         -- only for DDRI_USED=TRUE
        M_AXI_RDATA => axi_card_mem0_rdata,                                                       -- only for DDRI_USED=TRUE
        M_AXI_RRESP => axi_card_mem0_rresp,                                                       -- only for DDRI_USED=TRUE
        M_AXI_RLAST => axi_card_mem0_rlast,                                                       -- only for DDRI_USED=TRUE
        M_AXI_RUSER => axi_card_mem0_ruser,                                                       -- only for DDRI_USED=TRUE
        M_AXI_RVALID    => axi_card_mem0_rvalid,                                                  -- only for DDRI_USED=TRUE
        M_AXI_RREADY    => axi_card_mem0_rready                                                   -- only for DDRI_USED=TRUE
    );                                                                                            -- only for DDRI_USED=TRUE



        process(action_clk ) is
    begin
      if (rising_edge (action_clk)) then
            start_copy          <= '0';
            start_fill          <= '0';
            if reg_0x10(3 downto 0) = x"2" or reg_0x10(3 downto 0) = x"3" or
               reg_0x10(3 downto 0) = x"4" or reg_0x10(3 downto 0) = x"5"   then
              memcopy <= true;
            else
              memcopy <= false;
            end if;
        if ( action_rst_n = '0' ) then
              fsm_app_q         <= IDLE;
              app_ready         <= '0';
              app_idle          <= '0';
            else
              app_done          <= '0';
              app_idle          <= '0';
              app_ready         <= '1';
              case fsm_app_q is
                when IDLE  =>
                  app_idle <= '1';

                  if app_start = '1' then
                    src_ddr   <= '0';                                                    -- only for DDRI_USED=TRUE
                    src_host  <= '0';
                    dest_ddr  <= '0';                                                    -- only for DDRI_USED=TRUE
                    dest_host <= '0';
                    case reg_0x10(3 downto 0) is

                      when x"1" =>
                        -- just count a counter down
                        fsm_app_q  <= JUST_COUNT_DOWN;
                        counter_q  <= reg_0x24;

                       when x"2" =>
                        -- memcopy host to host memory
                        fsm_app_q  <= WAIT_FOR_MEMCOPY_DONE;
                        src_host   <= '1';
                        dest_host  <= '1';
                        start_copy <= '1';


                       when x"8" =>
                        -- host memory fill
                        fsm_app_q  <= WAIT_FOR_MEMCOPY_DONE;
                        dest_host  <= '1';
                        start_fill <= '1';

                       when x"9" =>                                                      -- only for DDRI_USED=TRUE
                        -- DDR memory fill                                               -- only for DDRI_USED=TRUE
                        fsm_app_q  <= WAIT_FOR_MEMCOPY_DONE;                             -- only for DDRI_USED=TRUE
                        dest_ddr   <= '1';                                               -- only for DDRI_USED=TRUE
                        start_fill <= '1';                                               -- only for DDRI_USED=TRUE

                       when x"3" =>                                                      -- only for DDRI_USED=TRUE
                        -- memcopy host to DDR memory                                    -- only for DDRI_USED=TRUE
                        fsm_app_q  <= WAIT_FOR_MEMCOPY_DONE;                             -- only for DDRI_USED=TRUE
                        src_host   <= '1';                                               -- only for DDRI_USED=TRUE
                        dest_ddr   <= '1';                                               -- only for DDRI_USED=TRUE
                        start_copy <= '1';                                               -- only for DDRI_USED=TRUE

                       when x"4" =>                                                      -- only for DDRI_USED=TRUE
                        -- memcopy DDR to host memory                                    -- only for DDRI_USED=TRUE
                        fsm_app_q  <= WAIT_FOR_MEMCOPY_DONE;                             -- only for DDRI_USED=TRUE
                        src_ddr    <= '1';                                               -- only for DDRI_USED=TRUE
                        dest_host  <= '1';                                               -- only for DDRI_USED=TRUE
                        start_copy <= '1';                                               -- only for DDRI_USED=TRUE

                       when x"5" =>                                                      -- only for DDRI_USED=TRUE
                        -- memcopy DDR to DDR memory                                     -- only for DDRI_USED=TRUE
                        fsm_app_q  <= WAIT_FOR_MEMCOPY_DONE;                             -- only for DDRI_USED=TRUE
                        src_ddr    <= '1';                                               -- only for DDRI_USED=TRUE
                        dest_ddr   <= '1';                                               -- only for DDRI_USED=TRUE
                        start_copy <= '1';                                               -- only for DDRI_USED=TRUE

                       when others =>
                         app_done   <= '1';

                    end case;
                  end if ;

                when  JUST_COUNT_DOWN =>
                  if counter_q > x"0000_0001" then
                    counter_q <= counter_q - '1';
                  else
                    app_done   <= '1';
                    fsm_app_q  <= IDLE;
                  end if;

                when WAIT_FOR_MEMCOPY_DONE =>
                  if last_write_done = '1' then
                    app_done   <= '1';
                    fsm_app_q  <= IDLE;
                  end if;


                when others => null;
              end case;
        end if;
      end if;
    end process;

  rd_req_ack <= dma_rd_req_ack
                when src_host  = '1' else ddr_rd_req_ack                                 -- only for DDRI_USED=TRUE
                ;
  wr_req_ack <= dma_wr_req_ack
                when dest_host = '1' else ddr_wr_req_ack                                 -- only for DDRI_USED=TRUE
                ;

    process(action_clk) is
    variable j,k : integer range 0 to 63;
    begin
       if (rising_edge (action_clk)) then
          j := to_integer(unsigned(reg_0x14(5 downto 0)));
          for x in 0 to 63 loop
            if x >= j then
              first_write_mask(x) <= '1';
            else
              first_write_mask(x) <= '0';
            end if;
          end loop;  -- x
          k := to_integer(unsigned(reg_0x1C(5 downto 0)));
          for x in 0 to 63 loop
            if x > k then
              last_write_mask(x) <= '0';
            else
              last_write_mask(x) <= '1';
            end if;
          end loop;  -- x
       end if;
    end process;


<<<<<<< HEAD
    process(action_clk ) is
=======
>>>>>>> c726e857

    block_diff <= "000000" & ((reg_0x20 & reg_0x1c(31 downto 6)) - (reg_0x18 & reg_0x14(31 downto 6)));

    process(action_clk ) is
     variable temp64 : std_logic_vector(63 downto 0);
    begin
      if (rising_edge (action_clk)) then
        last_write_done   <= '0';
<<<<<<< HEAD
        mem_wr            <= '0';                                                        -- only for DDRI_USED=TRUE
        block_diff        <= "000000"   & ((reg_0x20 & reg_0x1c(31 downto 6)) - (reg_0x18 & reg_0x14(31 downto 6)));

=======
        mem_wr            <= '0';                                                    -- only for DDR3_USED=TRUE
>>>>>>> c726e857
        if ( action_rst_n = '0' ) then
              fsm_copy_q         <= IDLE;
              dma_rd_req         <= '0';
              dma_wr_req         <= '0';
              dma_wr_bready      <= '0';
              ddr_rd_req         <= '0';                                                 -- only for DDRI_USED=TRUE
              ddr_wr_req         <= '0';                                                 -- only for DDRI_USED=TRUE
              ddr_wr_bready      <= '0';                                                 -- only for DDRI_USED=TRUE
              wr_gate            <= '0';
            else
              case fsm_copy_q is
                when IDLE =>
                  wr_req_count     <= 0;
                  wr_done_count    <= 0;
                  wr_gate          <= '0';
                  blocks_to_read   <= "000000"   & reg_0x24(31 downto 6);
                  if memcopy then
                    -- memcopy
                    blocks_to_write  <= "000000"   & reg_0x24(31 downto 6);
                    blocks_expected  <= "000000"   & reg_0x24(31 downto 6);
                    first_max_blk_w    <= x"0000_00" & (x"40" - reg_0x1c(11 downto 6));
                  else
                    -- memfill
                    blocks_to_write  <= block_diff(31 downto 0) + 1;
                    blocks_expected  <= block_diff(31 downto 0) + 1;
                    first_max_blk_w    <= x"0000_00" & (x"40" - reg_0x14(11 downto 6));
                  end if;
                  first_max_blk_r    <= x"0000_00" & (x"40" - reg_0x14(11 downto 6));


                  if first_max_blk_r < blocks_to_read then
                    first_blk_r      <= first_max_blk_r;
                  else
                    first_blk_r      <= blocks_to_read;
                  end if;
                  if first_max_blk_w < blocks_to_write then
                    first_blk_w      <= first_max_blk_w;
                  else
                    first_blk_w      <= blocks_to_write ;
                  end if;
                  rd_addr            <= reg_0x18 & reg_0x14(31 downto 6) & "000000";
                  if memcopy then
                    wr_addr          <= reg_0x20 & reg_0x1c(31 downto 6) & "000000";
                  else
                    wr_addr          <= reg_0x18 & reg_0x14(31 downto 6) & "000000";
                  end if;

                  rd_requests_done <= '0';
                  wr_requests_done <= '0';
                  rd_len          <= first_blk_r (7 downto 0) - '1';
                  wr_len          <= first_blk_w (7 downto 0) - '1';

                  rd_addr_adder   <= x"1000" - (reg_0x14(11 downto 6) & (5 downto 0 =>'0'));

                  if start_copy = '1' then
                    wr_addr_adder   <= x"1000" - (reg_0x1c(11 downto 6) & (5 downto 0 =>'0'));
                    blocks_to_read  <= blocks_to_read  -first_blk_r (7 downto 0) ;
                    blocks_to_write <= blocks_to_write -first_blk_w (7 downto 0) ;
                    -- request data either from host or
                    dma_rd_req    <= src_host;
                    ddr_rd_req    <= src_ddr;                                            -- only for DDRI_USED=TRUE
                    dma_wr_req    <= dest_host;
                    dma_wr_bready <= dest_host;
                    ddr_wr_req    <= dest_ddr;                                           -- only for DDRI_USED=TRUE
                    ddr_wr_bready <= dest_ddr;                                           -- only for DDRI_USED=TRUE
                    wr_gate       <= '1';
                    fsm_copy_q    <= PROCESS_COPY;
                  end if;
                  if start_fill = '1' then
                    wr_addr_adder   <= x"1000" - (reg_0x14(11 downto 6) & (5 downto 0 =>'0'));
                    wr_gate         <= '1';
                    blocks_to_write <= blocks_to_write -first_blk_w (7 downto 0) ;
                    dma_wr_req      <= dest_host;
                    dma_wr_bready   <= dest_host;
                    ddr_wr_req      <= dest_ddr;                                         -- only for DDRI_USED=TRUE
                    ddr_wr_bready   <= dest_ddr;                                         -- only for DDRI_USED=TRUE
                    fsm_copy_q      <= PROCESS_FILL;
                  end if;

                when PROCESS_FILL =>
                  if wr_req_ack = '1' and or_reduce(blocks_to_write) = '1' then
                    wr_addr         <= wr_addr + wr_addr_adder;
                    wr_addr_adder   <= x"1000";
                    dma_wr_req      <= dest_host;
                    ddr_wr_req      <= dest_ddr;                                         -- only for DDRI_USED=TRUE
                    if blocks_to_write >  x"0000_0040" then
                      wr_len     <= x"3f";
                      blocks_to_write <= blocks_to_write - x"40";
                    else
                      wr_len         <= blocks_to_write(7 downto 0) - '1';
                      blocks_to_write <= (others => '0');
                    end if;
                  end if;
                  if wr_req_ack = '1' and or_reduce(blocks_to_write) = '0' then
                    dma_wr_req       <= '0';
                    ddr_wr_req       <= '0';                                             -- only for DDRI_USED=TRUE
                    wr_requests_done <= '1';
                    fsm_copy_q       <= WAIT_FOR_WRITE_DONE;
                  end if;


                when PROCESS_COPY =>

                  if rd_req_ack = '1' and or_reduce(blocks_to_read) = '1' then
                    rd_addr          <= rd_addr + rd_addr_adder;
                    rd_addr_adder    <= x"1000";
                    dma_rd_req       <= src_host;
                    ddr_rd_req       <= src_ddr;                                         -- only for DDRI_USED=TRUE
                    if blocks_to_read >  x"0000_0040" then
                      rd_len         <= x"3f";
                      blocks_to_read <= blocks_to_read - x"40";
                    else
                      rd_len         <= blocks_to_read(7 downto 0) - '1';
                      blocks_to_read <= (others => '0');
                    end if;
                  end if;
                  if rd_req_ack = '1' and or_reduce(blocks_to_read) = '0' then
                    dma_rd_req       <= '0';
                    ddr_rd_req       <= '0';                                             -- only for DDRI_USED=TRUE
                    rd_requests_done <= '1';
                  end if;

                  if wr_req_ack = '1' and or_reduce(blocks_to_write) = '1' then
                    wr_addr         <= wr_addr + wr_addr_adder;
                    wr_addr_adder   <= x"1000";
                    dma_wr_req      <= dest_host;
                    ddr_wr_req      <= dest_ddr;                                         -- only for DDRI_USED=TRUE
                    if blocks_to_write >  x"0000_0040" then
                      wr_len     <= x"3f";
                      blocks_to_write <= blocks_to_write - x"40";
                    else
                      wr_len         <= blocks_to_write(7 downto 0) - '1';
                      blocks_to_write <= (others => '0');
                    end if;
                  end if;
                  if wr_req_ack = '1' and or_reduce(blocks_to_write) = '0' then
                    dma_wr_req       <= '0';
                    ddr_wr_req       <= '0';                                             -- only for DDRI_USED=TRUE
                    wr_requests_done <= '1';
                  end if;
                  if rd_requests_done = '1' and wr_requests_done = '1' then
                    fsm_copy_q      <= WAIT_FOR_WRITE_DONE;
                  end if;

                 when WAIT_FOR_WRITE_DONE =>
                   if or_reduce(write_counter_dn) = '0' and wr_req_count = wr_done_count then
                     last_write_done <= '1';
                     fsm_copy_q      <= IDLE;
                     ddr_wr_bready   <= '0';
                     dma_wr_bready   <= '0';
                   end if;

               end case;
               if (dma_wr_done = '1' and dest_host = '1')
                  or (ddr_wr_done = '1' and dest_ddr = '1')                              -- only for DDRI_USED=TRUE
               then
                 wr_done_count <= wr_done_count + 1;
               end if;
               if (dma_wr_req = '1' and dma_wr_req_ack = '1' and dest_host = '1')
                  or (ddr_wr_req = '1' and ddr_wr_req_ack = '1' and dest_ddr  = '1')     -- only for DDRI_USED=TRUE
               then
                 wr_req_count <= wr_req_count + 1;
               end if;
            end if;
          end if;




        end process;
    -- User logic ends

  rd_data_taken <= '1' when (head = 0 and reg0_valid = '0') or
                            (head = 1 and reg1_valid = '0') or
                            (head = 2 and reg2_valid = '0')     else '0';
  dma_rd_data_taken <= rd_data_taken and src_host;
  ddr_rd_data_taken <= rd_data_taken and src_ddr;                                        -- only for DDRI_USED=TRUE

read_write_process:
      process(action_clk ) is
    begin
      if (rising_edge (action_clk)) then
            if start_copy = '1' or action_rst_n = '0' or start_fill = '1' then

              tail              <= 0;
              head              <= 0;
              reg0_valid        <= '0';
          reg0_data         <= dma_rd_data;   -- assigning reset value in order to get around 'partial antenna' problems
              reg1_valid        <= '0';
          reg1_data         <= dma_rd_data;   -- assigning reset value in order to get around 'partial antenna' problems
              reg2_valid        <= '0';
          reg2_data         <= dma_rd_data;   -- assigning reset value in order to get around 'partial antenna' problems
              total_write_count <=(31 downto 1 => '0') & '1';
              if memcopy then
                write_counter_up  <=(31 downto 0 => '0' ) + reg_0x1c(11 downto 6) + 1;
              else
                write_counter_up  <=(31 downto 0 => '0' ) + reg_0x14(11 downto 6) + 1;
              end if;

              write_counter_dn  <= blocks_to_write(25 downto 0);
              last_write_q      <= '0';
              first_write_q     <= '1';
            else
              
              if dest_ddr = '1' then
                last_write_q      <= (last_write and ddr_wr_ready and ( dma_wr_data_valid or  ddr_wr_data_valid)) or last_write_q;
              else
                last_write_q      <= (last_write and dma_wr_ready and ( dma_wr_data_valid or  ddr_wr_data_valid)) or last_write_q;
              end if;  
               if head = 0 and reg0_valid = '0' then
                if src_host = '1' then
                  if dma_rd_data_valid = '1' then
                    reg0_data  <= dma_rd_data;
                    reg0_valid <= '1';
                    head       <= 1;
                  end if;
                end if;
                if src_ddr = '1' then                                                    -- only for DDRI_USED=TRUE
                  if ddr_rd_data_valid = '1' then                                        -- only for DDRI_USED=TRUE
                    reg0_data  <= ddr_rd_data;                                           -- only for DDRI_USED=TRUE
                    reg0_valid <= '1';                                                   -- only for DDRI_USED=TRUE
                    head       <= 1;                                                     -- only for DDRI_USED=TRUE
                  end if;                                                                -- only for DDRI_USED=TRUE
                end if;                                                                  -- only for DDRI_USED=TRUE
              end if;
              if head = 1 and reg1_valid = '0' then
                if src_host = '1' then
                   if dma_rd_data_valid = '1' then
                     reg1_data  <= dma_rd_data;
                     reg1_valid <= '1';
                     head            <= 2;
                   end if;
                end if;
                if src_ddr = '1' then                                                    -- only for DDRI_USED=TRUE
                  if ddr_rd_data_valid = '1' then                                        -- only for DDRI_USED=TRUE
                    reg1_data  <= ddr_rd_data;                                           -- only for DDRI_USED=TRUE
                    reg1_valid <= '1';                                                   -- only for DDRI_USED=TRUE
                    head       <= 2;                                                     -- only for DDRI_USED=TRUE
                  end if;                                                                -- only for DDRI_USED=TRUE
                end if;                                                                  -- only for DDRI_USED=TRUE
              end if;

              if head = 2 and reg2_valid = '0' then
                if src_host = '1' then
                   if dma_rd_data_valid = '1' then
                     reg2_data  <= dma_rd_data;
                     reg2_valid <= '1';
                     head       <= 0;
                   end if;
                end if;
                if src_ddr = '1' then                                                    -- only for DDRI_USED=TRUE
                  if ddr_rd_data_valid = '1' then                                        -- only for DDRI_USED=TRUE
                    reg2_data  <= ddr_rd_data;                                           -- only for DDRI_USED=TRUE
                    reg2_valid <= '1';                                                   -- only for DDRI_USED=TRUE
                    head       <= 0;                                                     -- only for DDRI_USED=TRUE
                  end if;                                                                -- only for DDRI_USED=TRUE
                end if;                                                                  -- only for DDRI_USED=TRUE
              end if;
            end if;
            if (dma_wr_data_valid = '1' and dma_wr_ready = '1' and dest_host = '1')
               or (ddr_wr_data_valid = '1' and ddr_wr_ready = '1' and dest_ddr  = '1')   -- only for DDRI_USED=TRUE
            then
              first_write_q <= '0';
              total_write_count <= total_write_count + '1';
              write_counter_up  <= write_counter_up  + '1';
              write_counter_dn  <= write_counter_dn  - '1';
              if tail = 0 then
                tail <= 1;
                reg0_valid <= '0';
              end if;
              if tail = 1 then
                tail <= 2;
                reg1_valid <= '0';
              end if;
              if tail = 2 then
                tail <= 0;
                reg2_valid <= '0';
              end if;
            end if;

          end if;                       -- rising edge
        end process;

write_data_process:
  process(reg0_data, reg1_data, reg2_data, reg0_valid, reg1_valid, reg2_valid,
          write_counter_up, total_write_count, reg_0x24, reg_0x10, last_write_q,
          dest_ddr,                                                                      -- only for DDRI_USED=TRUE
          dest_host, tail, blocks_expected,wr_gate, memcopy  ) is
    begin
      case tail is
      -- mem copy
        when 0 =>
          wr_data           <= reg0_data;
          dma_wr_data_valid <= reg0_valid and dest_host;
          ddr_wr_data_valid <= reg0_valid and dest_ddr;                                  -- only for DDRI_USED=TRUE
        when 1 =>
          wr_data           <= reg1_data;
          dma_wr_data_valid <= reg1_valid and dest_host;
          ddr_wr_data_valid <= reg1_valid and dest_ddr;                                  -- only for DDRI_USED=TRUE
        when others =>
          wr_data           <= reg2_data;
          dma_wr_data_valid <= reg2_valid and dest_host;
          ddr_wr_data_valid <= reg2_valid and dest_ddr;                                  -- only for DDRI_USED=TRUE
      end case;
      if not memcopy then
      --  mem fill
        for i in 1 to 64 loop
          if reg_0x10(23 downto 16) = x"00" then
            wr_data(i * 8 -1 downto (i-1) *8) <= reg_0x10(15 downto 8);
          else
            wr_data(i * 8 -1 downto (i-1) *8) <= std_logic_vector(to_unsigned(i-1, 8));
          end if;
        end loop;  -- i
        dma_wr_data_valid <= not last_write_q and dest_host and wr_gate;
        ddr_wr_data_valid <= not last_write_q and dest_ddr  and wr_gate;                 -- only for DDRI_USED=TRUE
      end if;

      if total_write_count = blocks_expected or
          or_reduce(write_counter_up(5 downto 0)) = '0'                 then
        dma_wr_data_last <= '1' and dest_host;
        ddr_wr_data_last <= '1' and dest_ddr;                                            -- only for DDRI_USED=TRUE
      else
        dma_wr_data_last <= '0';
        ddr_wr_data_last <= '0';                                                         -- only for DDRI_USED=TRUE
      end if;
      if total_write_count >= blocks_expected then
        last_write <= '1';
      else
        last_write <= '0';
      end if;
    end process;

wr_strobes: process(dma_wr_data_valid, memcopy,
                    ddr_wr_data_valid,                                                   -- only for DDRI_USED=TRUE
                    last_write, first_write_q, last_write_mask,first_write_mask  )
  begin
    dma_wr_data_strobe <= (63 downto 0 => '0');
    if dma_wr_data_valid = '1' then
      dma_wr_data_strobe <= (63 downto 0 => '1');
      if last_write = '1' and first_write_q = '0' then
        dma_wr_data_strobe <= last_write_mask;
      end if;
      if last_write = '0' and first_write_q = '1' then
        dma_wr_data_strobe <= first_write_mask;
      end if;
      if last_write = '1' and first_write_q = '1' then
        dma_wr_data_strobe <= first_write_mask and last_write_mask;
      end if;
      if memcopy  then
        dma_wr_data_strobe <= (63 downto 0 => '1');
      end if;
    end if;

    ddr_wr_data_strobe <= (63 downto 0 => '0');                          -- only for DDRI_USED=TRUE
    if ddr_wr_data_valid = '1' then                                      -- only for DDRI_USED=TRUE
      ddr_wr_data_strobe <= (63 downto 0 => '1');                        -- only for DDRI_USED=TRUE
      if last_write = '1' and first_write_q = '0' then                   -- only for DDRI_USED=TRUE
        ddr_wr_data_strobe <= last_write_mask;                           -- only for DDRI_USED=TRUE
      end if;                                                            -- only for DDRI_USED=TRUE
      if last_write = '0' and first_write_q = '1' then                   -- only for DDRI_USED=TRUE
        ddr_wr_data_strobe <= first_write_mask;                          -- only for DDRI_USED=TRUE
      end if;                                                            -- only for DDRI_USED=TRUE
      if last_write = '1' and first_write_q = '1' then                   -- only for DDRI_USED=TRUE
        ddr_wr_data_strobe <= first_write_mask and last_write_mask;      -- only for DDRI_USED=TRUE
      end if;                                                            -- only for DDRI_USED=TRUE
      if memcopy  then
        ddr_wr_data_strobe <= (63 downto 0 => '1');
      end if;
    end if;                                                              -- only for DDRI_USED=TRUE

  end process;



  interrupt <= '0';                               -- interrupt line not used

end action_memcopy;<|MERGE_RESOLUTION|>--- conflicted
+++ resolved
@@ -656,11 +656,6 @@
     end process;
 
 
-<<<<<<< HEAD
-    process(action_clk ) is
-=======
->>>>>>> c726e857
-
     block_diff <= "000000" & ((reg_0x20 & reg_0x1c(31 downto 6)) - (reg_0x18 & reg_0x14(31 downto 6)));
 
     process(action_clk ) is
@@ -668,13 +663,7 @@
     begin
       if (rising_edge (action_clk)) then
         last_write_done   <= '0';
-<<<<<<< HEAD
         mem_wr            <= '0';                                                        -- only for DDRI_USED=TRUE
-        block_diff        <= "000000"   & ((reg_0x20 & reg_0x1c(31 downto 6)) - (reg_0x18 & reg_0x14(31 downto 6)));
-
-=======
-        mem_wr            <= '0';                                                    -- only for DDR3_USED=TRUE
->>>>>>> c726e857
         if ( action_rst_n = '0' ) then
               fsm_copy_q         <= IDLE;
               dma_rd_req         <= '0';
@@ -704,7 +693,6 @@
                   end if;
                   first_max_blk_r    <= x"0000_00" & (x"40" - reg_0x14(11 downto 6));
 
-
                   if first_max_blk_r < blocks_to_read then
                     first_blk_r      <= first_max_blk_r;
                   else
@@ -862,11 +850,11 @@
               tail              <= 0;
               head              <= 0;
               reg0_valid        <= '0';
-          reg0_data         <= dma_rd_data;   -- assigning reset value in order to get around 'partial antenna' problems
+              reg0_data         <= dma_rd_data;   -- assigning reset value in order to get around 'partial antenna' problems
               reg1_valid        <= '0';
-          reg1_data         <= dma_rd_data;   -- assigning reset value in order to get around 'partial antenna' problems
+              reg1_data         <= dma_rd_data;   -- assigning reset value in order to get around 'partial antenna' problems
               reg2_valid        <= '0';
-          reg2_data         <= dma_rd_data;   -- assigning reset value in order to get around 'partial antenna' problems
+              reg2_data         <= dma_rd_data;   -- assigning reset value in order to get around 'partial antenna' problems
               total_write_count <=(31 downto 1 => '0') & '1';
               if memcopy then
                 write_counter_up  <=(31 downto 0 => '0' ) + reg_0x1c(11 downto 6) + 1;
@@ -878,12 +866,11 @@
               last_write_q      <= '0';
               first_write_q     <= '1';
             else
-              
               if dest_ddr = '1' then
                 last_write_q      <= (last_write and ddr_wr_ready and ( dma_wr_data_valid or  ddr_wr_data_valid)) or last_write_q;
               else
                 last_write_q      <= (last_write and dma_wr_ready and ( dma_wr_data_valid or  ddr_wr_data_valid)) or last_write_q;
-              end if;  
+              end if;
                if head = 0 and reg0_valid = '0' then
                 if src_host = '1' then
                   if dma_rd_data_valid = '1' then
