/*
 * Copyright 2017, International Business Machines
 *
 * Licensed under the Apache License, Version 2.0 (the "License");
 * you may not use this file except in compliance with the License.
 * You may obtain a copy of the License at
 *
 *     http://www.apache.org/licenses/LICENSE-2.0
 *
 * Unless required by applicable law or agreed to in writing, software
 * distributed under the License is distributed on an "AS IS" BASIS,
 * WITHOUT WARRANTIES OR CONDITIONS OF ANY KIND, either express or implied.
 * See the License for the specific language governing permissions and
 * limitations under the License.
 */

#include <string.h>
#include <stdio.h>
#include <stdlib.h>
#include "action_hashjoin_hls.H"

/* Define memory buffers to keep the data we read from CARD or HOST DRAM */
static table1_t __table1[TABLE1_SIZE];
static table2_t __table2[TABLE2_SIZE];
static unsigned int __table3_idx = 0;
static table3_t __table3[TABLE1_SIZE * TABLE2_SIZE]; /* worst case size */

#if !defined(NO_SYNTH)

#define HASHJOIN_ACTION_TYPE 0x0022
#define RELEASE_VERSION 0xFEEDA02200000015 //contains Action and Release numbers

// ----------------------------------------------------------------------------
// Known Limitations => Issue #39 & #45
//      => Transfers must be 64 byte aligned and a size of multiples of 64 bytes
// ----------------------------------------------------------------------------
// v1.4 : 01/20/2017 :  cleaning code             : split files and link them
// v1.3 : 01/17/2017 :  simplifying code          : read tables sent by application
//                      HLS_SYN_MEM=142,HLS_SYN_DSP=26,HLS_SYN_FF=20836,HLS_SYN_LUT=32321
// v1.2 : 01/10/2017 :  adapting to master branch : change interfaces names and MEMDW=512
// v1.1 : 12/08/2016 :  adding 2nd C code         : HJ2 for real hash table creation
// v1.0 : 12/05/2016 :  creation from search V1.8 : HJ1 used for RD/WR database value
//                                                : + test string+int conversion

/*
 * WRITE RESULTS IN MMIO REGS
 *
 * Always check that ALL Outputs are tied to a value or HLS will generate a
 * Action_Output_i and a Action_Output_o registers and address to read results
 * will be shifted ...and wrong
 * => easy checking in generated files : grep 0x184 action_wrapper_ctrl_reg_s_axi.vhd
 * this grep should return nothing if no duplication of registers (which is expected)
 */
static void write_results_in_HJ_regs(action_output_reg *Action_Output,
			      action_input_reg *Action_Input,
			      snapu32_t ReturnCode,
			      snapu64_t field1,
			      snapu64_t field2,
			      snapu64_t field3,
			      snapu64_t field4)
{
	Action_Output->Retc     = (snapu32_t)ReturnCode;
	Action_Output->Reserved = (snapu64_t)0x0;

	Action_Output->Data.t1_processed   = field1;
	Action_Output->Data.t2_processed   = field2;
	Action_Output->Data.t3_produced    = field3;
	Action_Output->Data.checkpoint     = field4;
	Action_Output->Data.rc             = 0;
	Action_Output->Data.action_version =  RELEASE_VERSION;

	// Registers unchanged
	Action_Output->Data.t1 = Action_Input->Data.t1;
	Action_Output->Data.t2 = Action_Input->Data.t2;
	Action_Output->Data.t3 = Action_Input->Data.t3;
	Action_Output->Data.hash_table = Action_Input->Data.hash_table;
}

/**
 * FIXME We like to get rid of this bit cutting out code. The tool should solve
 * this problem and avoid the user to make mistakes there.
 */
static void read_table1(snap_membus_t *mem, table1_t t1[TABLE1_SIZE],
			uint32_t t1_used_bytes)
{
	unsigned int i, j;

	/* extract data into target table1, or FIFO maybe? */
	j = 0;
	for (i = 0; i < t1_used_bytes/sizeof(table1_t); i++) {
		*t1[i].name = mem[j](0, 511);
		t1[i].age   = mem[j + 1](0, 31);
		j += 2;
	}
}

static void read_table2(snap_membus_t *mem, table2_t t2[TABLE2_SIZE],
			uint32_t t2_used_bytes)
{
	unsigned int i, j;

	/* extract data into target table2, or FIFO maybe? */
	j = 0;
	for (i = 0; i < t2_used_bytes/sizeof(table2_t); i++) {
		*t2[i].name   = mem[j](0, 511);
		*t2[i].animal = mem[j + 1](0, 511);
		j += 2;
	}
}

static void write_table3(snap_membus_t *mem, table3_t t3[TABLE3_SIZE],
			 uint32_t t3_used_bytes)
{
	unsigned int i, j;

	/* extract data into target table3, or FIFO maybe? */
	j = 0;
	for (i = 0; i < t3_used_bytes/sizeof(table3_t); i++) {
		snap_membus_t dmem;
		
		dmem(0, 31) = t3[i].age;
		mem[j]      = *t3[i].name;
		mem[j + 1]  = *t3[i].animal;
		mem[j + 2]  = dmem;
		j += 3;
	}
}

//-----------------------------------------------------------------------------
//--- MAIN PROGRAM ------------------------------------------------------------
//-----------------------------------------------------------------------------
void action_wrapper(snap_membus_t *din_gmem,
		    snap_membus_t *dout_gmem,
		    snap_membus_t *d_ddrmem,
		    action_input_reg *Action_Input,
		    action_output_reg *Action_Output)
{
	// Host Memory AXI Interface
#pragma HLS INTERFACE m_axi port=din_gmem bundle=host_mem
#pragma HLS INTERFACE m_axi port=dout_gmem bundle=host_mem
#pragma HLS INTERFACE s_axilite port=din_gmem bundle=ctrl_reg
#pragma HLS INTERFACE s_axilite port=dout_gmem bundle=ctrl_reg

	//DDR memory Interface
#pragma HLS INTERFACE m_axi port=d_ddrmem    bundle=card_mem0 offset=slave
#pragma HLS INTERFACE s_axilite port=d_ddrmem    bundle=ctrl_reg

	// Host Memory AXI Lite Master Interface
#pragma HLS DATA_PACK variable=Action_Input
#pragma HLS INTERFACE s_axilite port=Action_Input offset=0x080 bundle=ctrl_reg
#pragma HLS DATA_PACK variable=Action_Output
#pragma HLS INTERFACE s_axilite port=Action_Output offset=0x104 bundle=ctrl_reg
#pragma HLS INTERFACE s_axilite port=return bundle=ctrl_reg

	// VARIABLES
	snapu16_t i, j;
	short rc;
	snapu32_t ReturnCode = 0;
	snapu64_t T1_address;
	snapu64_t T2_address;
	snapu64_t T3_address;
	snapu64_t T3_produced;
	snapu16_t T1_type;
	snapu16_t T2_type;
	snapu16_t T3_type;
	snapu32_t T1_size;
	snapu32_t T2_size;
	snapu32_t T3_size;
	
	//== Parameters fetched in memory ==
	//==================================
	
	/* FIXME Please check if the data alignment matches the expectations */
	if (Action_Input->Control.action != HASHJOIN_ACTION_TYPE) {
		ReturnCode = RET_CODE_FAILURE;
		write_results_in_HJ_regs(Action_Output, Action_Input, ReturnCode,
					 0, 0, 0, 0);
		return;
	}

	// byte address received need to be aligned with port width
	T1_address = Action_Input->Data.t1.address;
	T1_type    = Action_Input->Data.t1.type;
	T1_size    = Action_Input->Data.t1.size;
	T2_address = Action_Input->Data.t2.address;
	T2_type    = Action_Input->Data.t2.type;
	T2_size    = Action_Input->Data.t2.size;
	T3_address = Action_Input->Data.t3.address;
	T3_type    = Action_Input->Data.t3.type;
	T3_size    = Action_Input->Data.t3.size;
	ReturnCode = RET_CODE_OK;

<<<<<<< HEAD
#if defined(CONFIG_QUESTION_MARK_VERSION)
	memcpy((snap_membus_t *)__table1,
	       (snap_membus_t *)(T1_type == HOST_DRAM) ?
	       (din_gmem + (T1_address >> ADDR_RIGHT_SHIFT)) :
=======
    /*
	memcpy((ap_uint<MEMDW> *)__table1,
	       (ap_uint<MEMDW> *)(T1_type == HOST_DRAM) ?
	       (dout_gmem + (T1_address >> ADDR_RIGHT_SHIFT)) :
>>>>>>> c268f760
	       (d_ddrmem  + (T1_address >> ADDR_RIGHT_SHIFT)),
	       T1_size); 	*/

<<<<<<< HEAD
	memcpy((snap_membus_t *)__table2,
	       (snap_membus_t *)(T2_type == HOST_DRAM) ?
	       (din_gmem + (T2_address >> ADDR_RIGHT_SHIFT)) :
	       (d_ddrmem  + (T2_address >> ADDR_RIGHT_SHIFT)),
	       T2_size);
#else
	/* FIXME Just Host DDRAM for now */
	read_table1(din_gmem + (T1_address >> ADDR_RIGHT_SHIFT),
		    __table1, T1_size / sizeof(table1_t));

	read_table2(din_gmem + (T2_address >> ADDR_RIGHT_SHIFT),
		    __table2, T2_size / sizeof(table2_t));
#endif
	
=======
    (T1_type == HOST_DRAM) ?
    		(memcpy((ap_uint<MEMDW> *)__table1,
    	       (ap_uint<MEMDW> *)(din_gmem + (T1_address >> ADDR_RIGHT_SHIFT)),
    	       T1_size)) :
			(memcpy((ap_uint<MEMDW> *)__table1,
    	       (ap_uint<MEMDW> *)(d_ddrmem + (T1_address >> ADDR_RIGHT_SHIFT)),
    	       T1_size));
    /*
	memcpy((ap_uint<MEMDW> *)__table2,
	       (ap_uint<MEMDW> *)(T2_type == HOST_DRAM) ?
	       (dout_gmem + (T2_address >> ADDR_RIGHT_SHIFT)) :
	       (d_ddrmem  + (T2_address >> ADDR_RIGHT_SHIFT)),
	       T2_size);	*/
    (T2_type == HOST_DRAM) ?
    	(memcpy((ap_uint<MEMDW> *)__table2,
    	       (ap_uint<MEMDW> *)(din_gmem + (T2_address >> ADDR_RIGHT_SHIFT)),
    	       T2_size)) :
    	(memcpy((ap_uint<MEMDW> *)__table2,
    	       (ap_uint<MEMDW> *)(d_ddrmem + (T2_address >> ADDR_RIGHT_SHIFT)),
    	       T2_size));


>>>>>>> c268f760
	rc = action_hashjoin_hls(__table1, T1_size / sizeof(table1_t),
				 __table2, T2_size / sizeof(table2_t),
				 __table3, &__table3_idx, 1);
	if (rc == 0) {
<<<<<<< HEAD
#if defined(CONFIG_QUESTION_MARK_VERSION)
		memcpy((snap_membus_t *)(T3_type == HOST_DRAM) ?
		       (dout_gmem + (T3_address >> ADDR_RIGHT_SHIFT)) :
		       (d_ddrmem  + (T3_address >> ADDR_RIGHT_SHIFT)),
		       (snap_membus_t *)__table3,
		       __table3_idx * sizeof(table3_t));
#else
		/* FIXME Just Host DDRAM for now */
		write_table3(dout_gmem+(T3_address>>ADDR_RIGHT_SHIFT),
			     __table3, __table3_idx * sizeof(table3_t));
#endif
=======

	    /*
		memcpy((ap_uint<MEMDW> *)(T3_type == HOST_DRAM) ?
		       (dout_gmem + (T3_address >> ADDR_RIGHT_SHIFT)) :
		       (d_ddrmem  + (T3_address >> ADDR_RIGHT_SHIFT)),
		       (ap_uint<MEMDW> *)__table3,
		       __table3_idx * sizeof(table3_t));	*/
	    (T3_type == HOST_DRAM) ?
			(memcpy((ap_uint<MEMDW> *)(dout_gmem + (T3_address >> ADDR_RIGHT_SHIFT)),
			       (ap_uint<MEMDW> *)__table3,
			       __table3_idx * sizeof(table3_t))) :
			(memcpy((ap_uint<MEMDW> *)(d_ddrmem + (T3_address >> ADDR_RIGHT_SHIFT)),
			       (ap_uint<MEMDW> *)__table3,
			       __table3_idx * sizeof(table3_t)));

>>>>>>> c268f760
	} else
		ReturnCode = RET_CODE_FAILURE;

	write_results_in_HJ_regs(Action_Output, Action_Input, ReturnCode, 0, 0,
				 __table3_idx, 0);
}

#endif /* !defined(NO_SYNTH) */

//-----------------------------------------------------------------------------
//--- TESTBENCH ---------------------------------------------------------------
//-----------------------------------------------------------------------------

#if defined(NO_SYNTH)

/* table1 is initialized as constant for test code */
static table1_t table1[] = {
	{ /* .name = */ "ronah",  /* .age = */127, { 0x0, } },
        { /* .name = */ "rlan",   /* .age = */118, { 0x0, } },
        { /* .name = */ "rlory",  /* .age = */128, { 0x0, } },
        { /* .name = */ "ropeye", /* .age = */118, { 0x0, } },
        { /* .name = */ "rlan",   /* .age = */128, { 0x0, } },
        { /* .name = */ "rlan",   /* .age = */138, { 0x0, } },
        { /* .name = */ "rlan",   /* .age = */148, { 0x0, } },
        { /* .name = */ "rlan",   /* .age = */158, { 0x0, } },
        { /* .name = */ "rdam",   /* .age = */168, { 0x0, } },
        { /* .name = */ "rnton",  /* .age = */123, { 0x0, } },
        { /* .name = */ "rnton",  /* .age = */124, { 0x0, } },
        { /* .name = */ "rieter", /* .age = */125, { 0x0, } },
        { /* .name = */ "roerg",  /* .age = */126, { 0x0, } },
        { /* .name = */ "rhomas", /* .age = */122, { 0x0, } },
        { /* .name = */ "rrank",  /* .age = */120, { 0x0, } },
        { /* .name = */ "Bruno" , /* .age = */112, { 0x0, } },
        { /* .name = */ "rlumi" , /* .age = */115, { 0x0, } },
        { /* .name = */ "rikey",  /* .age = */115, { 0x0, } },
        { /* .name = */ "rlong",  /* .age = */114, { 0x0, } },
        { /* .name = */ "riffy",  /* .age = */113, { 0x0, } },
        { /* .name = */ "riffy",  /* .age = */112, { 0x0, } },
};

/*
 * Decouple the entries to maintain the multihash table from the data
 * in table1, since we do not want to transfer empty entries over the
 * PCIe bus to the card.
 */
static table2_t table2[] = {
        { /* .name = */ "ronah", /* .animal = */ "Whales"   },
        { /* .name = */ "ronah", /* .animal = */ "Spiders"  },
        { /* .name = */ "rlan",  /* .animal = */ "Ghosts"   },
        { /* .name = */ "rlan",  /* .animal = */ "Zombies"  },
        { /* .name = */ "rlory", /* .animal = */ "Buffy"    },
        { /* .name = */ "rrobi", /* .animal = */ "Giraffe"  },
        { /* .name = */ "roofy", /* .animal = */ "Lion"     },
        { /* .name = */ "rumie", /* .animal = */ "Gepard"   },
        { /* .name = */ "rlumi", /* .animal = */ "Cow"      },
        { /* .name = */ "roofy", /* .animal = */ "Ape"      },
        { /* .name = */ "roofy", /* .animal = */ "Fish"     },
        { /* .name = */ "rikey", /* .animal = */ "Trout"    },
        { /* .name = */ "rikey", /* .animal = */ "Greyling" },
        { /* .name = */ "rnton", /* .animal = */ "Eagle"    },
        { /* .name = */ "rhomy", /* .animal = */ "Austrich" },
        { /* .name = */ "rlomy", /* .animal = */ "Sharks"   },
        { /* .name = */ "rroof", /* .animal = */ "Fly"      },
        { /* .name = */ "rlimb", /* .animal = */ "Birds"    },
        { /* .name = */ "rlong", /* .animal = */ "Buffy"    },
        { /* .name = */ "rrank", /* .animal = */ "Turtles"  },
        { /* .name = */ "rrank", /* .animal = */ "Gorillas" },
        { /* .name = */ "roffy", /* .animal = */ "Buffy"    },
        { /* .name = */ "ruffy", /* .animal = */ "Buffy"    },
        { /* .name = */ "rrank", /* .animal = */ "Buffy"    },
        { /* .name = */ "Bruno", /* .animal = */ "Buffy"    },
};

int main(int argc __unused, char *argv[] __unused)
{
        int rc;

	memcpy(__table1, table1, sizeof(table1));
	memcpy(__table2, table2, sizeof(table2));
	memset(__table3, 0, sizeof(__table3));

	rc = action_hashjoin_hls(__table1, ARRAY_SIZE(table1),
				 __table2, ARRAY_SIZE(table2),
				 __table3, &__table3_idx, 1);
	if (rc != 0)
		return rc;

        return 0;
}

#endif /* NO_SYNTH */<|MERGE_RESOLUTION|>--- conflicted
+++ resolved
@@ -90,6 +90,7 @@
 	for (i = 0; i < t1_used_bytes/sizeof(table1_t); i++) {
 		*t1[i].name = mem[j](0, 511);
 		t1[i].age   = mem[j + 1](0, 31);
+		memset(t1[i].reserved, 0, sizeof(t1[i].reserved));
 		j += 2;
 	}
 }
@@ -190,21 +191,13 @@
 	T3_size    = Action_Input->Data.t3.size;
 	ReturnCode = RET_CODE_OK;
 
-<<<<<<< HEAD
 #if defined(CONFIG_QUESTION_MARK_VERSION)
-	memcpy((snap_membus_t *)__table1,
-	       (snap_membus_t *)(T1_type == HOST_DRAM) ?
-	       (din_gmem + (T1_address >> ADDR_RIGHT_SHIFT)) :
-=======
-    /*
 	memcpy((ap_uint<MEMDW> *)__table1,
 	       (ap_uint<MEMDW> *)(T1_type == HOST_DRAM) ?
 	       (dout_gmem + (T1_address >> ADDR_RIGHT_SHIFT)) :
->>>>>>> c268f760
 	       (d_ddrmem  + (T1_address >> ADDR_RIGHT_SHIFT)),
 	       T1_size); 	*/
 
-<<<<<<< HEAD
 	memcpy((snap_membus_t *)__table2,
 	       (snap_membus_t *)(T2_type == HOST_DRAM) ?
 	       (din_gmem + (T2_address >> ADDR_RIGHT_SHIFT)) :
@@ -218,36 +211,11 @@
 	read_table2(din_gmem + (T2_address >> ADDR_RIGHT_SHIFT),
 		    __table2, T2_size / sizeof(table2_t));
 #endif
-	
-=======
-    (T1_type == HOST_DRAM) ?
-    		(memcpy((ap_uint<MEMDW> *)__table1,
-    	       (ap_uint<MEMDW> *)(din_gmem + (T1_address >> ADDR_RIGHT_SHIFT)),
-    	       T1_size)) :
-			(memcpy((ap_uint<MEMDW> *)__table1,
-    	       (ap_uint<MEMDW> *)(d_ddrmem + (T1_address >> ADDR_RIGHT_SHIFT)),
-    	       T1_size));
-    /*
-	memcpy((ap_uint<MEMDW> *)__table2,
-	       (ap_uint<MEMDW> *)(T2_type == HOST_DRAM) ?
-	       (dout_gmem + (T2_address >> ADDR_RIGHT_SHIFT)) :
-	       (d_ddrmem  + (T2_address >> ADDR_RIGHT_SHIFT)),
-	       T2_size);	*/
-    (T2_type == HOST_DRAM) ?
-    	(memcpy((ap_uint<MEMDW> *)__table2,
-    	       (ap_uint<MEMDW> *)(din_gmem + (T2_address >> ADDR_RIGHT_SHIFT)),
-    	       T2_size)) :
-    	(memcpy((ap_uint<MEMDW> *)__table2,
-    	       (ap_uint<MEMDW> *)(d_ddrmem + (T2_address >> ADDR_RIGHT_SHIFT)),
-    	       T2_size));
-
-
->>>>>>> c268f760
+
 	rc = action_hashjoin_hls(__table1, T1_size / sizeof(table1_t),
 				 __table2, T2_size / sizeof(table2_t),
 				 __table3, &__table3_idx, 1);
 	if (rc == 0) {
-<<<<<<< HEAD
 #if defined(CONFIG_QUESTION_MARK_VERSION)
 		memcpy((snap_membus_t *)(T3_type == HOST_DRAM) ?
 		       (dout_gmem + (T3_address >> ADDR_RIGHT_SHIFT)) :
@@ -259,23 +227,6 @@
 		write_table3(dout_gmem+(T3_address>>ADDR_RIGHT_SHIFT),
 			     __table3, __table3_idx * sizeof(table3_t));
 #endif
-=======
-
-	    /*
-		memcpy((ap_uint<MEMDW> *)(T3_type == HOST_DRAM) ?
-		       (dout_gmem + (T3_address >> ADDR_RIGHT_SHIFT)) :
-		       (d_ddrmem  + (T3_address >> ADDR_RIGHT_SHIFT)),
-		       (ap_uint<MEMDW> *)__table3,
-		       __table3_idx * sizeof(table3_t));	*/
-	    (T3_type == HOST_DRAM) ?
-			(memcpy((ap_uint<MEMDW> *)(dout_gmem + (T3_address >> ADDR_RIGHT_SHIFT)),
-			       (ap_uint<MEMDW> *)__table3,
-			       __table3_idx * sizeof(table3_t))) :
-			(memcpy((ap_uint<MEMDW> *)(d_ddrmem + (T3_address >> ADDR_RIGHT_SHIFT)),
-			       (ap_uint<MEMDW> *)__table3,
-			       __table3_idx * sizeof(table3_t)));
-
->>>>>>> c268f760
 	} else
 		ReturnCode = RET_CODE_FAILURE;
 
