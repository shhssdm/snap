--- conflicted
+++ resolved
@@ -88,15 +88,11 @@
 
     make image
 
-<<<<<<< HEAD
-A simulation model (for the simulator defined by the environment variable `SIMULATOR`) may be created
-=======
 To build a binfile to program into a flash module, run the `write_bitstream.tcl` script from the `donut/hardware/build` directory:
 
     vivado -mode batch -source write_bitstream.tcl
 
-A simulation model (for the simulator defined by the environment variable SIMULATOR) may be created
->>>>>>> 8980587e
+A simulation model (for the simulator defined by the environment variable `SIMULATOR`) may be created
 via the target model:
 
     make config model
