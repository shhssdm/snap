#!/bin/bash
cd $1

sed -i '/set netlistDir/ a\
set rootDir    \$::env(DONUT_HARDWARE_ROOT)\
set dimmDir    \$::env(DIMMTEST)' $2

sed -i '/top    synth_options/ a\
                                           \]' $2

for i in `find . \( ! -regex '.*/\..*' \) -type f -name *.xci | sed 's:./:$rootDir/:'`; do
sed -i '/top    synth_options/ a\
                                             '"$i"' \\' $2
done
sed -i '/top    synth_options/ a\
set_attribute module \$top    ip            \[list \\' $2

<<<<<<< HEAD
=======
if [ $DDR3_USED == "TRUE" ]; then
>>>>>>> c580a6d3
sed -i '/top    synth_options/ a\
set_attribute module $top    xdc           \[list \\\
                                            \$dimmDir/example/dimm_test-admpcieku3-v3_0_0/fpga/src/ddr3sdram_locs_b1_8g_x72ecc.xdc \\\
                                            \$dimmDir/example/dimm_test-admpcieku3-v3_0_0/fpga/src/ddr3sdram_dm_b1_x72ecc.xdc \\\
                                           \]' $2

sed -i '/linkXDC/ d' $2

sed -i '/top      top/ a\
                                           \]' $2

if [ $ILA_DEBUG == "TRUE" ]; then
sed -i '/top      top/ a\
                                             \$rootDir/setup/debug.xdc \\' $2
fi

sed -i '/top      top/ a\
set_attribute impl \$top      linkXDC       \[list \\\
                                             \$rootDir/setup/donut.xdc \\' $2

sed -i '/top      impl/ a\
#set_attribute impl \$top      phys_options  "-force_replication_on_nets \[get_nets -hierarchical -top_net_of_hierarchical_group -filter { NAME =~  "\*action_reset\*" } \]"' $2

sed -i 's/top      phys_directive Explore/top      phys_directive AggressiveExplore/' $2<|MERGE_RESOLUTION|>--- conflicted
+++ resolved
@@ -15,15 +15,13 @@
 sed -i '/top    synth_options/ a\
 set_attribute module \$top    ip            \[list \\' $2
 
-<<<<<<< HEAD
-=======
 if [ $DDR3_USED == "TRUE" ]; then
->>>>>>> c580a6d3
 sed -i '/top    synth_options/ a\
 set_attribute module $top    xdc           \[list \\\
                                             \$dimmDir/example/dimm_test-admpcieku3-v3_0_0/fpga/src/ddr3sdram_locs_b1_8g_x72ecc.xdc \\\
                                             \$dimmDir/example/dimm_test-admpcieku3-v3_0_0/fpga/src/ddr3sdram_dm_b1_x72ecc.xdc \\\
                                            \]' $2
+fi
 
 sed -i '/linkXDC/ d' $2
 
