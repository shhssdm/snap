--- conflicted
+++ resolved
@@ -170,19 +170,11 @@
    fi
    if [ ! -d ${DONUT_HARDWARE_ROOT}/sim/ies ];then
      cd ${DONUT_HARDWARE_ROOT}/setup; echo "run Vivado setup scripts"
-<<<<<<< HEAD
-     vivado -mode batch -source create_ip.tcl        || exit "error in create_ip"
+     vivado -mode batch -source create_ip.tcl        || (echo "error in create_ip";exit -1)
 ###     if [ $ACTION_EXAMPLE == 1 ]; then
-###       vivado -mode batch -source create_action.tcl    || exit "error in create_action"
+###       vivado -mode batch -source create_action.tcl    || (echo "error in create_action";exit -1)
 ###     fi
-     vivado -mode batch -source create_framework.tcl || exit "error in create_framework"
-=======
-     vivado -mode batch -source create_ip.tcl        || (echo "error in create_ip";exit -1)
-     if [ $ACTION_EXAMPLE == 1 ]; then
-       vivado -mode batch -source create_action.tcl    || (echo "error in create_action";exit -1)
-     fi
      vivado -mode batch -source create_framework.tcl || (echo "error in create_framework";exit -1)
->>>>>>> f7feb0e0
    fi
  fi # PREPARE_ENV == 1
 
