PSL_SOURCE_ENV=$(FPGACARD)
BUILD_DIR=$(DONUT_HARDWARE_ROOT)/build

PROJECT_COMPILE_LIST = $(DONUT_HARDWARE_ROOT)/sim/ies/filelist.f
SOURCE_FILES_HDL     = $(shell grep '\/hdl\/' $(PROJECT_COMPILE_LIST) | grep -v 'action_auto_' | grep -v 'viv_project' | sed 's/psl_accel_sim/psl_accel_syn/')
SOURCE_FILES_VHDL    = $(SOURCE_FILES_HDL:../%=%)

CE_PARMS := -p -clone
ifdef EXAMPLE
CE_PARMS += -e
endif

ifndef DDR3_USED
<<<<<<< HEAD
export DDR3_USED=TRUE
=======
export DDR3_USED=FALSE
>>>>>>> c580a6d3
endif

ifndef ILA_DEBUG
export ILA_DEBUG=FALSE
endif

.PHONY: all image model check_donut_settings create_environment copy clean config gitclean

all: config image model

check_donut_settings:
	@if [ ! -d "$(DONUT_HARDWARE_ROOT)" ]; then \
		echo "DONUT_HARDWARE_ROOT does not point to a directory."; \
		echo "Please source donut_settings before calling make!"; \
                exit 1; \
	fi

create_environment:
	./create_environment $(CE_PARMS)
	@echo -e "\t[CREATE_ENVIRONMENT] done ($(shell date))"

copy $(BUILD_DIR)/psl_fpga.tcl:
	@echo -e "\t[COPY] psl build env"; cp -a $(PSL_SOURCE_ENV) $(BUILD_DIR)
	@echo -e "\t[CONFIG] setup psl_fpga.tcl"
	@sed -i 's/run.oocSynth.*1/run.oocSynth 0/' $(BUILD_DIR)/psl_fpga.tcl
	@sed -i 's/run.oocImpl.*1/run.oocImpl 0/'   $(BUILD_DIR)/psl_fpga.tcl
	@sed -i 's/run.topImpl.*0/run.topImpl 1/'   $(BUILD_DIR)/psl_fpga.tcl
	@sed -i 's/run.topSynth.*0/run.topSynth 1/' $(BUILD_DIR)/psl_fpga.tcl

$(BUILD_DIR)/Sources/prj/top.prj: $(BUILD_DIR)/psl_fpga.tcl 
	@cp $(BUILD_DIR)/Sources/prj/psl_fpga.prj $(BUILD_DIR)/Sources/prj/top.prj
	@echo "PATCH .tcl FILES"  && $(DONUT_HARDWARE_ROOT)/setup/patch_tcl.sh $(DONUT_HARDWARE_ROOT) $(BUILD_DIR)/psl_fpga.tcl
	@echo "PATCH .vhdl FILES" && cd $(BUILD_DIR) && patch -p0 < $(DONUT_HARDWARE_ROOT)/setup/vhdl.patch

$(BUILD_DIR)/Sources/prj/afu.prj: $(BUILD_DIR)/Sources/prj/top.prj
	@echo -e "\t[CREATE] $@"
	@for i in $(SOURCE_FILES_VHDL); do\
		if echo $$i | grep -q '\.vhd'; then\
			echo "vhdl work \"$$i\"" >> $@; \
		elif echo $$i | grep -q '\.v'; then\
			echo "verilog work \"$$i\"" >> $@; \
		fi;\
	done
	@echo -e "\t[CREATE] $(BUILD_DIR)/Sources/prj/psl_fpga.prj"
	@cat $(BUILD_DIR)/Sources/prj/top.prj $(BUILD_DIR)/Sources/prj/afu.prj > $(BUILD_DIR)/Sources/prj/psl_fpga.prj

config: check_donut_settings $(BUILD_DIR)/psl_fpga.tcl create_environment $(BUILD_DIR)/Sources/prj/afu.prj
	@echo -e "\t[CONFIG] done ($(shell date))"

model:
	./create_environment -b
	@echo -e "\t[CREATE_ENVIRONMENT] done ($(shell date))"

image:
	@echo -e "\t[BUILD_IMAGE] start ($(shell date))"
	@cd $(BUILD_DIR) && vivado -mode batch -source psl_fpga.tcl -notrace

clean:
	@echo -e "\t[CLEAN] build environment";
	rm -rf  $(BUILD_DIR)
	rm -rf  $(DONUT_HARDWARE_ROOT)/viv_project
	rm -rf  $(DONUT_HARDWARE_ROOT)/ip
	rm -rf  $(DONUT_HARDWARE_ROOT)/sim/ies
	rm -rf  $(DONUT_HARDWARE_ROOT)/sim/xsim
	rm -rf  $(DONUT_HARDWARE_ROOT)/action/*.*
	rm -rf  $(DONUT_HARDWARE_ROOT)/sim/questa
	rm -f   ./*.log
	rm -f   ./*.jou

gitclean:
	@echo -e "\t[GITCLEAN] cleaning donut git";
	@git clean -f -d -x<|MERGE_RESOLUTION|>--- conflicted
+++ resolved
@@ -11,11 +11,7 @@
 endif
 
 ifndef DDR3_USED
-<<<<<<< HEAD
 export DDR3_USED=TRUE
-=======
-export DDR3_USED=FALSE
->>>>>>> c580a6d3
 endif
 
 ifndef ILA_DEBUG
